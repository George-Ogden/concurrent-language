.EXTRA_PREREQS := $(abspath $(lastword $(MAKEFILE_LIST)))

PARSER := parsing
GRAMMAR := parsing/grammar
TYPE_CHECKER := type-checker/target/debug/libtype_checker.d
TYPE_CHECKER_MANIFEST := type-checker/Cargo.toml
TRANSLATOR := translation/target/debug/libtranslation.d
TRANSLATOR_MANIFEST := translation/Cargo.toml
LOWERER := lowering/target/debug/liblowering.d
LOWERER_MANIFEST := lowering/Cargo.toml
COMPILER := compilation/target/debug/libcompilation.d
COMPILER_MANIFEST := compilation/Cargo.toml
OPTIMIZER := optimization/target/debug/optimization
OPTIMIZER_MANIFEST := optimization/Cargo.toml
PIPELINE := pipeline/target/debug/pipeline
PIPELINE_MANIFEST := pipeline/Cargo.toml
BACKEND := backend/bin/main
TARGET := backend/include/main/main.hpp

LAST_FILE_PREFIX := .last-file-hash-
LAST_FILE_HASH = $(shell sha256sum $(FILE) 2>/dev/null | cut -d' ' -f1)
LAST_FILE := $(LAST_FILE_PREFIX)$(LAST_FILE_HASH)

$(LAST_FILE):
	rm $(LAST_FILE_PREFIX)* -f
	touch $@

all: $(PIPELINE) $(BACKEND)

FILE := samples/samples.txt
USER_FLAG := 0

run: build
	$(if $(filter 1,$(USER_FLAG)), , sudo) make -C backend run --quiet

build: $(TARGET)
	make -C backend build

$(TARGET): $(PIPELINE) $(FILE) $(LAST_FILE)
	cat $(FILE) | xargs -0 python $(PARSER) | ./$(PIPELINE) > $(TARGET)

$(TYPE_CHECKER): $(wildcard type-checker/src/*) $(PARSER)
	cargo build --manifest-path $(TYPE_CHECKER_MANIFEST)
	touch $@

$(LOWERER): $(wildcard lowering/src/*) $(TYPE_CHECKER)
	cargo build --manifest-path $(LOWERER_MANIFEST)
	touch $@

$(COMPILER): $(wildcard compilation/src/*) $(LOWERER)
	cargo build --manifest-path $(COMPILER_MANIFEST)
	touch $@

$(TRANSLATOR): $(wildcard translation/src/*) $(COMPILER)
	cargo build --manifest-path $(TRANSLATOR_MANIFEST)
	touch $@

$(OPTIMIZER): $(wildcard optimization/src/*) $(LOWERER)
	cargo build --manifest-path $(OPTIMIZER_MANIFEST)
	touch $@

$(PIPELINE): $(wildcard pipeline/src/*) $(TRANSLATOR) $(OPTIMIZER)
	cargo build --manifest-path $(PIPELINE_MANIFEST)
	touch $@

$(BACKEND):
	make -C backend USER_FLAG=$(USER_FLAG)

$(PARSER): $(GRAMMAR)
	touch $@

$(GRAMMAR): Grammar.g4
	antlr4 -v 4.13.0 -no-listener -visitor -Dlanguage=Python3 $^  -o $@
	touch $@/__init__.py
	touch $@

test: build
	pytest parsing -vv
	cargo test --manifest-path $(TYPE_CHECKER_MANIFEST) -vv --lib
	cargo test --manifest-path $(LOWERER_MANIFEST) -vv --lib
	cargo test --manifest-path $(COMPILER_MANIFEST) -vv --lib
	cargo test --manifest-path $(TRANSLATOR_MANIFEST) -vv --lib
	cargo test --manifest-path $(OPTIMIZER_MANIFEST) -vv --lib
	cargo test --manifest-path $(PIPELINE_MANIFEST) -vv
	make -C backend bin/test
	./backend/bin/test --gtest_repeat=10 --gtest_shuffle --gtest_random_seed=10 --gtest_brief=0 --gtest_print_time=1
	for sample in samples/*; do \
		if [ "$$sample" != "samples/grammar.txt" ]; then \
			make build FILE=$$sample || exit 1; \
		fi \
	done;
	for sample in benchmark/**; do \
		make build FILE=$$sample/main.txt USER_FLAG=1 || exit 1; \
		for i in `seq 1 10`; do \
			cat $$sample/input.txt | head -1 | xargs ./$(BACKEND) || exit 1; \
		done; \
	done;
	pytest scripts -vv

clean:
	rm -rf $(GRAMMAR)
	cargo clean --manifest-path $(TYPE_CHECKER_MANIFEST)
	make -C backend clean
	find -path '*/__pycache__*' -delete

LOG_DIR := logs/$(shell date +%Y%m%d%H%M%S%N)
REPEATS := 10
MAX_PRIORITY := $(shell chrt -m | awk -F '[:/]' '/SCHED_FIFO/ {print $$NF}')
PATTERN := Execution time: ([[:digit:]]+) ?ns.*

$(LOG_DIR):
	mkdir -p $@

benchmark: $(LOG_DIR)
	git log --format="%H" -n 1 > $^/git
<<<<<<< HEAD

=======
	touch $^/title.txt
>>>>>>> 66ced649
	echo "name\targs\tduration" > $(LOG_DIR)/log.tsv
		for i in `seq 1 $(REPEATS)`; do \
	for program in benchmark/**; do \
		make build FILE=$$program/main.txt USER_FLAG=-1; \
			while read input; do  \
				echo $$program $$input; \
				( \
					echo $$input | sudo setsid chrt -f $(MAX_PRIORITY) bash -c '\
						sleep 60 & \
						SLEEP_PID=$$!; \
						cat <(xargs ./backend/bin/main 2>&1 > /dev/null; kill $$SLEEP_PID) & \
						EXEC_PID=$$!; \
						wait $$SLEEP_PID || exit 0 && (kill -9 -- -$$EXEC_PID; exit 1) \
					' \
					| { if read -r output; then echo "$$output"; else echo; fi; } \
					| grep -E '$(PATTERN)' \
					| sed -E 's/$(PATTERN)/\1/'  \
					| grep . \
					|| echo nan \
				) \
				| xargs printf '%s\t' \
					`echo $$program | sed 's/benchmark\///'| sed 's/\///g'` \
					`echo $$input | xargs printf '%s,' | sed 's/,$$//'` \
				| xargs -0 echo  >> $(LOG_DIR)/log.tsv; \
			done < $$program/input.txt; \
		done; \
	done;

.PHONY: all benchmark build clean run<|MERGE_RESOLUTION|>--- conflicted
+++ resolved
@@ -113,11 +113,8 @@
 
 benchmark: $(LOG_DIR)
 	git log --format="%H" -n 1 > $^/git
-<<<<<<< HEAD
+	touch $^/title.txt
 
-=======
-	touch $^/title.txt
->>>>>>> 66ced649
 	echo "name\targs\tduration" > $(LOG_DIR)/log.tsv
 		for i in `seq 1 $(REPEATS)`; do \
 	for program in benchmark/**; do \
