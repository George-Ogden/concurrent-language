--- conflicted
+++ resolved
@@ -4,9 +4,8 @@
 
 #include <iostream>
 
-<<<<<<< HEAD
 int main(int argc, char *argv[]) {
-    auto start = std::chrono::high_resolution_clock::now();
+    auto start = time_utils::now();
     using ArgsT = remove_lazy_t<Main::ArgsT>;
     argc--;
     argv++;
@@ -25,10 +24,6 @@
                     argv[Is]))...);
     }
     (std::make_index_sequence<N>{});
-=======
-int main() {
-    auto start = time_utils::now();
->>>>>>> b95f615d
 
     std::shared_ptr<Main> main = std::make_shared<Main>();
     main->args = args;
