#pragma once

#include "fn/fn_gen.tpp"
#include "fn/fn_inst.tpp"
#include "fn/operators.hpp"
#include "fn/types.hpp"
#include "lazy/fns.hpp"
#include "lazy/lazy.tpp"
#include "system/work_manager.tpp"
#include "types/builtin.hpp"
#include "types/compound.tpp"
#include "types/utils.hpp"
#include "work/runner.tpp"
#include "work/work.tpp"

#include <gtest/gtest.h>

#include <memory>
#include <type_traits>
#include <utility>
#include <vector>

class FnCorrectnessTest : public ::testing::TestWithParam<unsigned> {
  protected:
    void SetUp() override {
        auto num_cpus = GetParam();
        ThreadManager::override_concurrency(num_cpus);
        ThreadManager::register_self(0);
    }

    void TearDown() override { ThreadManager::reset_concurrency_override(); }
};

struct IdentityInt : TypedClosureI<Empty, Int, Int> {
    using TypedClosureI<Empty, Int, Int>::TypedClosureI;
    LazyT<Int> body(LazyT<Int> &x) override { return x; }

  public:
    constexpr std::size_t lower_size_bound() const override { return 1; };
    constexpr std::size_t upper_size_bound() const override { return 1; };
    static std::unique_ptr<TypedFnI<Int, Int>> init(const ArgsT &args) {
        return std::make_unique<IdentityInt>(args);
    }
    constexpr bool is_recursive() const override { return false; };
};

TEST_P(FnCorrectnessTest, IdentityTest) {
    FnT<Int, Int> identity_int =
        std::make_shared<TypedClosureG<Empty, Int, Int>>(IdentityInt::init);

    LazyT<Int> y = WorkManager::run(identity_int, Int{5});
    ASSERT_EQ(y->value(), 5);
}

struct FourWayPlus : TypedClosureI<Empty, Int, Int, Int, Int, Int> {
    using TypedClosureI<Empty, Int, Int, Int, Int, Int>::TypedClosureI;
    LazyT<Int> body(LazyT<Int> &a, LazyT<Int> &b, LazyT<Int> &c,
                    LazyT<Int> &d) override {
<<<<<<< HEAD
        auto res1 = Plus__BuiltIn(a, b);
        auto res2 = Plus__BuiltIn(c, d);
        auto res3 = Plus__BuiltIn(res1, res2);
        return ensure_lazy(res3);
=======
        if (res1 == decltype(res1){}) {
            WorkT work;
            std::tie(work, res1) = Work::fn_call(Plus__BuiltIn_G, a, b);
            process(work);
        }
        if (res2 == decltype(res2){}) {
            WorkT work;
            std::tie(work, res2) = Work::fn_call(Plus__BuiltIn_G, c, d);
            process(work);
        }
        if (res3 == decltype(res3){}) {
            WorkT work;
            std::tie(work, res3) = Work::fn_call(Plus__BuiltIn_G, res1, res2);
            process(work);
        }
        return res3;
>>>>>>> bb1a9341
    }
    constexpr std::size_t lower_size_bound() const override { return 50; };
    constexpr std::size_t upper_size_bound() const override { return 50; };
    static std::unique_ptr<TypedFnI<Int, Int, Int, Int, Int>>
    init(const ArgsT &args) {
        return std::make_unique<FourWayPlus>(args);
    }
    constexpr bool is_recursive() const override { return false; };
};

TEST_P(FnCorrectnessTest, FourWayPlusTest) {
    FnT<Int, Int, Int, Int, Int> plus_fn =
        std::make_shared<TypedClosureG<Empty, Int, Int, Int, Int, Int>>(
            FourWayPlus::init);
    Int w = 11, x = 5, y = 10, z = 22;
    auto res = WorkManager::run(plus_fn, w, x, y, z);
    ASSERT_EQ(res->value(), 48);
}

struct DelayedIncrement : public TypedClosureI<Empty, Int, Int> {
    using TypedClosureI<Empty, Int, Int>::TypedClosureI;
    LazyT<Int> res = nullptr;
    static inline bool finish;
    LazyT<Int> body(LazyT<Int> &x) {
        if (res == decltype(res){}) {
            WorkT work;
            std::tie(work, res) = Work::fn_call(Increment__BuiltIn_G, x);
            process(work);
        }
        if (finish) {
            return res;
        } else {
            throw stack_inversion{};
        }
    }
    constexpr std::size_t lower_size_bound() const override { return 10; };
    constexpr std::size_t upper_size_bound() const override { return 80; };

    static std::unique_ptr<TypedFnI<Int, Int>> init(const ArgsT &args) {
        return std::make_unique<DelayedIncrement>(args);
    }
    constexpr bool is_recursive() const override { return false; };
};
TEST_P(FnCorrectnessTest, PersistenceTest) {
    ThreadManager::register_self(0);
    WorkRunner::shared_work_queue->clear();

    DelayedIncrement::finish = false;
    FnT<Int, Int> delayed = std::make_shared<TypedClosureG<Empty, Int, Int>>(
        DelayedIncrement::init);
    auto [work, res] = Work::fn_call(delayed, make_lazy<Int>(7));
    EXPECT_THROW({ work->run(); }, stack_inversion);
    ASSERT_FALSE(res->done());
    DelayedIncrement::finish = true;
    work->run();
    ASSERT_EQ(WorkRunner::shared_work_queue->size(), 1);
    auto internal_work = WorkRunner::shared_work_queue->front().lock();
    ASSERT_NE(internal_work, nullptr);
    internal_work->run();
    ASSERT_TRUE(res->done());
    ASSERT_EQ(res->value(), 8);
}

struct BranchingExample : public TypedClosureI<Empty, Int, Int, Int, Int> {
    using TypedClosureI<Empty, Int, Int, Int, Int>::TypedClosureI;
    LazyT<Bool> res1;
    LazyT<Int> res2, res3;
    LazyT<Int> body(LazyT<Int> &x, LazyT<Int> &y, LazyT<Int> &z) override {
        WorkT call1, call2, call3;
        {
            std::tie(call1, res1) =
                Work::fn_call(Comparison_GE__BuiltIn_G, x, make_lazy<Int>(0));
            process(call1);
        };
        WorkManager::await(res1);
        if (res1->value()) {
            std::tie(call2, res2) =
                Work::fn_call(Plus__BuiltIn_G, y, make_lazy<Int>(1));
            process(call2);
        } else {
            std::tie(call2, res2) =
                Work::fn_call(Plus__BuiltIn_G, z, make_lazy<Int>(1));
            process(call2);
        }
        std::tie(call3, res3) =
            Work::fn_call(Minus__BuiltIn_G, res2, make_lazy<Int>(2));
        process(call3);
        return res3;
    }
    constexpr std::size_t lower_size_bound() const override { return 100; };
    constexpr std::size_t upper_size_bound() const override { return 100; };
    static std::unique_ptr<TypedFnI<Int, Int, Int, Int>>
    init(const ArgsT &args) {
        return std::make_unique<BranchingExample>(args);
    }
    constexpr bool is_recursive() const override { return false; };
};

TEST_P(FnCorrectnessTest, PositiveBranchingExampleTest) {
    Int x = 5, y = 10, z = 22;
    FnT<Int, Int, Int, Int> branching_fn =
        std::make_shared<TypedClosureG<Empty, Int, Int, Int, Int>>(
            BranchingExample::init);

    auto res = WorkManager::run(branching_fn, Int{x}, Int{y}, Int{z});

    ASSERT_EQ(res->value(), 9);
}

TEST_P(FnCorrectnessTest, NegativeBranchingExampleTest) {
    Int x = -5, y = 10, z = 22;
    FnT<Int, Int, Int, Int> branching_fn =
        std::make_shared<TypedClosureG<Empty, Int, Int, Int, Int>>(
            BranchingExample::init);

    auto res = WorkManager::run(branching_fn, Int{x}, Int{y}, Int{z});

    ASSERT_EQ(res->value(), 21);
}

struct HigherOrderCall : public TypedClosureI<Empty, Int, FnT<Int, Int>, Int> {
    using TypedClosureI<Empty, Int, FnT<Int, Int>, Int>::TypedClosureI;
    LazyT<Int> res;
    LazyT<Int> body(LazyT<FnT<Int, Int>> &f, LazyT<Int> &x) override {
        WorkManager::await(f);
        WorkT call;
        std::tie(call, res) = Work::fn_call(f->value(), x);
        process(call);
        return res;
    }
    constexpr std::size_t lower_size_bound() const override { return 60; };
    constexpr std::size_t upper_size_bound() const override { return 60; };
    static std::unique_ptr<TypedFnI<Int, FnT<Int, Int>, Int>>
    init(const ArgsT &args) {
        return std::make_unique<HigherOrderCall>(args);
    }
    constexpr bool is_recursive() const override { return false; };
};

TEST_P(FnCorrectnessTest, HigherOrderFnExampleTest) {
    FnT<Int, Int> decrement = Decrement__BuiltIn_G;
    Int x = 5;
    FnT<Int, FnT<Int, Int>, Int> higher_order_call_fn =
        std::make_shared<TypedClosureG<Empty, Int, FnT<Int, Int>, Int>>(
            HigherOrderCall::init);
    auto res = WorkManager::run(higher_order_call_fn, decrement, x);
    ASSERT_EQ(res->value(), 4);
}

struct RecursiveDouble : public TypedClosureI<Empty, Int, Int> {
    using TypedClosureI<Empty, Int, Int>::TypedClosureI;
    LazyT<Int> res1, res2;
    LazyT<Int> body(LazyT<Int> &x) override {
        WorkManager::await(x);
        if (x->value() > 0) {
            auto arg = Decrement__BuiltIn(x);
            WorkT call1, call2;
            FnT<Int, Int> fn = std::make_shared<TypedClosureG<Empty, Int, Int>>(
                RecursiveDouble::init);
            std::tie(call1, res1) = Work::fn_call(fn, arg);
            process(call1);
            std::tie(call2, res2) =
                Work::fn_call(Plus__BuiltIn_G, res1, make_lazy<Int>(2));
            process(call2);
            return res2;
        } else {
            return make_lazy<Int>(0);
        }
    }
    constexpr std::size_t lower_size_bound() const override { return 10; };
    constexpr std::size_t upper_size_bound() const override { return 150; };
    static std::unique_ptr<TypedFnI<Int, Int>> init(const ArgsT &args) {
        return std::make_unique<RecursiveDouble>(args);
    }
    constexpr bool is_recursive() const override { return true; };
};

TEST_P(FnCorrectnessTest, RecursiveDoubleTest1) {
    Int x = 5;
    FnT<Int, Int> recursive_double_fn =
        std::make_shared<TypedClosureG<Empty, Int, Int>>(RecursiveDouble::init);
    auto res = WorkManager::run(recursive_double_fn, x);
    ASSERT_EQ(res->value(), 10);
}

TEST_P(FnCorrectnessTest, RecursiveDoubleTest2) {
    Int x = -5;
    FnT<Int, Int> recursive_double_fn =
        std::make_shared<TypedClosureG<Empty, Int, Int>>(RecursiveDouble::init);
    auto res = WorkManager::run(recursive_double_fn, x);
    ASSERT_EQ(res->value(), 0);
}

struct PairIntBool
    : public TypedClosureI<Empty, TupleT<Int, TupleT<Bool>>, Int, Bool> {
    using TypedClosureI<Empty, TupleT<Int, TupleT<Bool>>, Int,
                        Bool>::TypedClosureI;
    LazyT<Bool> z;
    LazyT<TupleT<Int, TupleT<Bool>>> body(LazyT<Int> &x,
                                          LazyT<Bool> &y) override {
        WorkT work;
        std::tie(work, z) = Work::fn_call(Negation__BuiltIn_G, y);
        return std::make_tuple(x, std::make_tuple(z));
    }
    constexpr std::size_t lower_size_bound() const override { return 60; };
    constexpr std::size_t upper_size_bound() const override { return 60; };
    static std::unique_ptr<TypedFnI<TupleT<Int, TupleT<Bool>>, Int, Bool>>
    init(const ArgsT &args) {
        return std::make_unique<PairIntBool>(args);
    }
    static inline FnT<TupleT<Int, TupleT<Bool>>, Int, Bool> G =
        std::make_shared<
            TypedClosureG<Empty, TupleT<Int, TupleT<Bool>>, Int, Bool>>(init);
    constexpr bool is_recursive() const override { return false; };
};

TEST_P(FnCorrectnessTest, TupleTest) {
    Int x = 5;
    Bool y = true;

    LazyT<FnT<TupleT<Int, TupleT<Bool>>, Int, Bool>> pair_fn;
    pair_fn = make_lazy<remove_lazy_t<decltype(pair_fn)>>(PairIntBool::G);
    auto res = WorkManager::run(pair_fn->value(), x, y);
    ASSERT_EQ(std::get<0>(res)->value(), 5);
    ASSERT_EQ(std::get<0>(std::get<1>(res))->value(), false);
}

class MultiplyFn : public TypedClosureI<TupleT<Int>, Int, Int> {
    using TypedClosureI<TupleT<Int>, Int, Int>::TypedClosureI;
    LazyT<Int> body(LazyT<Int> &a) override {
        auto b = std::get<0>(env);
        auto c = Multiply__BuiltIn(a, b);
        return ensure_lazy(c);
    }

  public:
    static std::unique_ptr<TypedFnI<Int, Int>> init(const ArgsT &args,
                                                    const EnvT &env) {
        return std::make_unique<MultiplyFn>(args, env);
    }
};

TEST_P(FnCorrectnessTest, MultiplierTest) {
    LazyT<FnT<Int, Int>> fn;
    fn = setup_closure<MultiplyFn>();
    auto env = std::make_tuple(Int{10});
    std::dynamic_pointer_cast<
        ClosureFnT<remove_lazy_t<typename MultiplyFn::EnvT>,
                   remove_shared_ptr_t<remove_lazy_t<decltype(fn)>>>>(
        fn->lvalue())
        ->env = store_env<typename MultiplyFn::EnvT>(env);

    auto res = WorkManager::run(fn->value(), Int{5});
    ASSERT_EQ(res->value(), 50);
}

struct Twoo;
struct Faws;
typedef VariantT<Twoo, Faws> Bull;
struct Twoo {};
struct Faws {};

struct BoolUnion : public TypedClosureI<Empty, Bool, Bull> {
    using TypedClosureI<Empty, Bool, Bull>::TypedClosureI;
    LazyT<Bool> body(LazyT<Bull> &x) override {
        WorkManager::await(x);
        return make_lazy<Bool>(x->value().tag == 0);
    }
    constexpr std::size_t lower_size_bound() const override { return 20; };
    constexpr std::size_t upper_size_bound() const override { return 20; };
    static std::unique_ptr<TypedFnI<Bool, Bull>> init(const ArgsT &args) {
        return std::make_unique<BoolUnion>(args);
    }
    constexpr bool is_recursive() const override { return false; };
};

TEST_P(FnCorrectnessTest, ValueFreeUnionTest) {
    FnT<Bool, Bull> bool_union_fn =
        std::make_shared<TypedClosureG<Empty, Bool, Bull>>(BoolUnion::init);
    {
        Bull bull{};
        bull.tag = 0ULL;
        auto res = WorkManager::run(bool_union_fn, bull);
        ASSERT_TRUE(res->value());
    }

    {
        Bull bull{};
        bull.tag = 1ULL;
        auto res = WorkManager::run(bool_union_fn, bull);
        ASSERT_FALSE(res->value());
    }
}

struct Left;
struct Right;
typedef VariantT<Left, Right> EitherIntBool;
struct Left {
    using type = LazyT<Int>;
    type value;
};
struct Right {
    using type = LazyT<Bool>;
    type value;
};

struct EitherIntBoolFn : public TypedClosureI<Empty, Bool, EitherIntBool> {
    using TypedClosureI<Empty, Bool, EitherIntBool>::TypedClosureI;
    LazyT<Bool> body(LazyT<EitherIntBool> &either) override {
        WorkManager::await(either);
        EitherIntBool x = either->value();
        switch (x.tag) {
        case 0ULL: {
            auto left = reinterpret_cast<Left *>(&x.value)->value;
            WorkManager::await(left);
            return make_lazy<Bool>(left->value() > 10);
        }
        case 1ULL: {
            auto right = reinterpret_cast<Right *>(&x.value)->value;
            WorkManager::await(right);
            return right;
        }
        }
        return 0;
    }
    constexpr std::size_t lower_size_bound() const override { return 50; };
    constexpr std::size_t upper_size_bound() const override { return 50; };
    static std::unique_ptr<TypedFnI<Bool, EitherIntBool>>
    init(const ArgsT &args) {
        return std::make_unique<EitherIntBoolFn>(args);
    }
    constexpr bool is_recursive() const override { return false; };
};

TEST_P(FnCorrectnessTest, ValueIncludedUnionTest) {
    FnT<Bool, EitherIntBool> either_int_bool_fn =
        std::make_shared<TypedClosureG<Empty, Bool, EitherIntBool>>(
            EitherIntBoolFn::init);
    for (const auto &[tag, value, result] :
         std::vector<std::tuple<int, int, bool>>{{1, 0, false},
                                                 {1, 1, true},
                                                 {0, 0, false},
                                                 {0, 5, false},
                                                 {0, 15, true}}) {
        EitherIntBool either{};
        either.tag = tag;
        if (tag == 0) {
            new (&either.value) Left{make_lazy<Int>(value)};
        } else {
            new (&either.value) Right{make_lazy<Bool>(value)};
        }

        auto res = WorkManager::run(either_int_bool_fn, either);
        ASSERT_EQ(res->value(), result);
    }
}

struct EitherIntBoolEdgeCaseFn
    : public TypedClosureI<Empty, Bool, EitherIntBool> {
    using TypedClosureI<Empty, Bool, EitherIntBool>::TypedClosureI;
    LazyT<Bool> body(LazyT<EitherIntBool> &either) override {
        WorkManager::await(either);
        EitherIntBool x = either->value();
        LazyT<Bool> y;
        switch (x.tag) {
        case 0ULL: {
            LazyT<Left::type> i = reinterpret_cast<Left *>(&x.value)->value;
            LazyT<Int> z = make_lazy<Int>(0);
            y = ensure_lazy(Comparison_GT__BuiltIn(i, z));
            break;
        }
        case 1ULL: {
            LazyT<Right::type> b = reinterpret_cast<Right *>(&x.value)->value;
            y = b;
            break;
        }
        }
        return y;
    }
    constexpr std::size_t lower_size_bound() const override { return 30; };
    constexpr std::size_t upper_size_bound() const override { return 90; };
    static std::unique_ptr<TypedFnI<Bool, EitherIntBool>>
    init(const ArgsT &args) {
        return std::make_unique<EitherIntBoolEdgeCaseFn>(args);
    }
    constexpr bool is_recursive() const override { return false; };
};

TEST_P(FnCorrectnessTest, EdgeCaseTest) {
    FnT<Bool, EitherIntBool> either_int_bool_fn =
        std::make_shared<TypedClosureG<Empty, Bool, EitherIntBool>>(
            EitherIntBoolEdgeCaseFn::init);
    for (const auto &[tag, value, result] :
         std::vector<std::tuple<int, int, bool>>{{1, 0, false},
                                                 {1, 1, true},
                                                 {0, 0, false},
                                                 {0, -5, false},
                                                 {0, 15, true}}) {
        EitherIntBool either{};
        either.tag = tag;
        if (tag == 0) {

            new (&either.value) Left{make_lazy<Int>(value)};
        } else {
            new (&either.value) Right{make_lazy<Bool>(value)};
        }

        auto res = WorkManager::run(either_int_bool_fn, either);
        ASSERT_EQ(res->value(), result);
    }
}

struct Cons;
struct Nil;
typedef VariantT<Cons, Nil> ListInt;
struct Cons {
    using type = TupleT<Int, ListInt>;
    LazyT<type> value;
};
struct Nil {
    Empty value;
};

struct ListIntSum : public TypedClosureI<Empty, Int, ListInt> {
    using TypedClosureI<Empty, Int, ListInt>::TypedClosureI;
    LazyT<Int> body(LazyT<ListInt> &lazy_list) override {
        WorkManager::await(lazy_list);
        ListInt list = lazy_list->value();
        switch (list.tag) {
        case 0: {
            LazyT<Cons::type> cons =
                reinterpret_cast<Cons *>(&list.value)->value;
            WorkManager::await(cons);
            LazyT<Int> head = std::get<0ULL>(cons);
            LazyT<ListInt> tail = std::get<1ULL>(cons);

            FnT<Int, ListInt> fn =
                std::make_shared<TypedClosureG<Empty, Int, ListInt>>(
                    ListIntSum::init);
            auto [call1, res1] = Work::fn_call(fn, tail);
            process(call1);

            auto [call2, res2] = Work::fn_call(Plus__BuiltIn_G, res1, head);
            process(call2);
            return res2;
        }
        case 1:
            return make_lazy<Int>(0);
        }
        return nullptr;
    }
    constexpr std::size_t lower_size_bound() const override { return 20; };
    constexpr std::size_t upper_size_bound() const override { return 200; };
    static std::unique_ptr<TypedFnI<Int, ListInt>> init(const ArgsT &args) {
        return std::make_unique<ListIntSum>(args);
    }
    constexpr bool is_recursive() const override { return true; };
};

TEST_P(FnCorrectnessTest, RecursiveTypeTest1) {
    LazyT<ListInt> tail;
    tail = make_lazy<remove_lazy_t<decltype(tail)>>(
        std::integral_constant<std::size_t, 1>(), Nil{});
    LazyT<ListInt> third;
    third = make_lazy<remove_lazy_t<decltype(third)>>(
        std::integral_constant<std::size_t, 0>(),
        Cons{std::make_tuple(make_lazy<Int>(8), tail)});
    LazyT<ListInt> second;
    second = make_lazy<remove_lazy_t<decltype(second)>>(
        std::integral_constant<std::size_t, 0>(),
        Cons{std::make_tuple(make_lazy<Int>(4), third)});
    LazyT<ListInt> first;
    first = make_lazy<remove_lazy_t<decltype(first)>>(
        std::integral_constant<std::size_t, 0>(),
        Cons{std::make_tuple(make_lazy<Int>(-9), second)});

    FnT<Int, ListInt> summer =
        std::make_shared<TypedClosureG<Empty, Int, ListInt>>(ListIntSum::init);
    auto res = WorkManager::run(summer, first->value());
    ASSERT_EQ(res->value(), 3);
}

struct ListIntDec : public TypedClosureI<Empty, ListInt, ListInt> {
    using TypedClosureI<Empty, ListInt, ListInt>::TypedClosureI;
    LazyT<ListInt> body(LazyT<ListInt> &lazy_list) override {
        WorkManager::await(lazy_list);
        ListInt list = lazy_list->value();
        switch (list.tag) {
        case 0: {
            LazyT<Cons::type> cons =
                reinterpret_cast<Cons *>(&list.value)->value;
            WorkManager::await(cons);
            LazyT<Int> head = std::get<0ULL>(cons);
            LazyT<ListInt> tail = std::get<1ULL>(cons);

            FnT<ListInt, ListInt> fn =
                std::make_shared<TypedClosureG<Empty, ListInt, ListInt>>(
                    ListIntDec::init);
            auto [call, res] = Work::fn_call(fn, tail);
            process(call);

            return make_lazy<ListInt>(std::integral_constant<std::size_t, 0>(),
                                      Cons{ensure_lazy(std::make_tuple(
                                          Decrement__BuiltIn(head), res))});
        }
        case 1:
            return make_lazy<ListInt>(std::integral_constant<std::size_t, 1>(),
                                      Nil{});
        }
        return nullptr;
    }
    constexpr std::size_t lower_size_bound() const override { return 30; };
    constexpr std::size_t upper_size_bound() const override { return 200; };
    static std::unique_ptr<TypedFnI<ListInt, ListInt>> init(const ArgsT &args) {
        return std::make_unique<ListIntDec>(args);
    }
    constexpr bool is_recursive() const override { return true; };
};

TEST_P(FnCorrectnessTest, RecursiveTypeTest2) {
    auto tail = ListInt{std::integral_constant<std::size_t, 1>(), Nil{}};
    auto third =
        ListInt{std::integral_constant<std::size_t, 0>(),
                Cons{ensure_lazy(std::make_tuple(make_lazy<Int>(8), tail))}};
    auto second =
        ListInt{std::integral_constant<std::size_t, 0>(),
                Cons{ensure_lazy(std::make_tuple(make_lazy<Int>(4), third))}};
    auto first =
        ListInt{std::integral_constant<std::size_t, 0>(),
                Cons{ensure_lazy(std::make_tuple(make_lazy<Int>(-9), second))}};

    FnT<ListInt, ListInt> summer =
        std::make_shared<TypedClosureG<Empty, ListInt, ListInt>>(
            ListIntDec::init);
    auto res = WorkManager::run(summer, first);
    ASSERT_TRUE(res->done());
    ASSERT_EQ(res->value().tag, 0);
    auto body = reinterpret_cast<Cons *>(&res->lvalue().value)->value;
    ASSERT_EQ(std::get<0>(body)->value(), -10);

    auto next = std::get<1>(body);
    ASSERT_TRUE(next->done());
    ASSERT_EQ(next->value().tag, 0);
    body = reinterpret_cast<Cons *>(&next->lvalue().value)->value;
    ASSERT_EQ(std::get<0>(body)->value(), 3);

    next = std::get<1>(body);
    ASSERT_TRUE(next->done());
    ASSERT_EQ(next->value().tag, 0);
    body = reinterpret_cast<Cons *>(&next->lvalue().value)->value;
    ASSERT_EQ(std::get<0>(body)->value(), 7);

    next = std::get<1>(body);
    ASSERT_TRUE(next->done());
    ASSERT_EQ(next->value().tag, 1);
}

struct Suc;
typedef VariantT<Suc, Nil> Nat;
struct Suc {
    using type = Nat;
    LazyT<type> value;
};

struct PredFn : public TypedClosureI<Empty, Nat, Nat> {
    using TypedClosureI<Empty, Nat, Nat>::TypedClosureI;
    LazyT<Nat> body(LazyT<Nat> &nat) override {
        WorkManager::await(nat);
        Nat nat_ = nat->value();
        switch (nat_.tag) {
        case 0: {
            LazyT<Suc::type> s = reinterpret_cast<Suc *>(&nat_.value)->value;
            return s;
        }
        case 1: {
            return make_lazy<Nat>(std::integral_constant<std::size_t, 1>(),
                                  Nil{});
        }
        }
        return nullptr;
    }
    constexpr std::size_t lower_size_bound() const override { return 20; };
    constexpr std::size_t upper_size_bound() const override { return 40; };
    static std::unique_ptr<TypedFnI<Nat, Nat>> init(const ArgsT &args) {
        return std::make_unique<PredFn>(args);
    }
    constexpr bool is_recursive() const override { return true; };
};

TEST_P(FnCorrectnessTest, SimpleRecursiveTypeTest) {
    auto n = Nat{std::integral_constant<std::size_t, 1>()};
    auto inner =
        Nat{std::integral_constant<std::size_t, 0>(), Suc{ensure_lazy(n)}};
    auto outer =
        Nat{std::integral_constant<std::size_t, 0>(), Suc{ensure_lazy(inner)}};

    FnT<Nat, Nat> pred_fn =
        std::make_shared<TypedClosureG<Empty, Nat, Nat>>(PredFn::init);

    auto res = WorkManager::run(pred_fn, outer)->value();

    ASSERT_EQ(res.tag, inner.tag);
    ASSERT_EQ(reinterpret_cast<Suc *>(&res.value)->value,
              reinterpret_cast<Suc *>(&inner.value)->value);
}

struct RecursiveFn : public TypedClosureI<TupleT<WeakFnT<Int, Int>>, Int, Int> {
    using TypedClosureI<TupleT<WeakFnT<Int, Int>>, Int, Int>::TypedClosureI;
    LazyT<Int> res;
    LazyT<Int> body(LazyT<Int> &x) override {
        WorkManager::await(x);
        if (x->value() > 0) {
            auto arg = Decrement__BuiltIn(x);
            WorkT work;
            LazyT<FnT<Int, Int>> call_fn = load_env(std::get<0>(env));
            std::tie(work, res) = Work::fn_call(call_fn->value(), arg);
            process(work);
            return res;
        } else {
            return x;
        }
    }
    constexpr std::size_t lower_size_bound() const override { return 5; };
    constexpr std::size_t upper_size_bound() const override { return 100; };
    static std::unique_ptr<TypedFnI<Int, Int>> init(const ArgsT &args,
                                                    const EnvT &env) {
        return std::make_unique<RecursiveFn>(args, env);
    }
    constexpr bool is_recursive() const override { return true; };
};

TEST_P(FnCorrectnessTest, SelfRecursiveFnTest) {
    LazyT<FnT<Int, Int>> fn;
    fn = setup_closure<RecursiveFn>();
    LazyT<TupleT<FnT<Int, Int>>> env =
        std::make_tuple(make_lazy<FnT<Int, Int>>(fn->value()));
    std::dynamic_pointer_cast<
        ClosureFnT<remove_lazy_t<typename RecursiveFn::EnvT>,
                   remove_shared_ptr_t<remove_lazy_t<decltype(fn)>>>>(
        fn->lvalue())
        ->env = store_env<typename RecursiveFn::EnvT>(env);

    auto move = [](auto &x) {
        auto tmp = x;
        x = nullptr;
        return tmp;
    };

    auto res = WorkManager::run(move(fn)->value(), Int{5});
    ASSERT_EQ(fn, nullptr);
    ASSERT_EQ(res->value(), 0);
}

struct IsEven : public TypedClosureI<TupleT<WeakFnT<Bool, Int>>, Bool, Int> {
    using TypedClosureI<TupleT<WeakFnT<Bool, Int>>, Bool, Int>::TypedClosureI;
    LazyT<Bool> body(LazyT<Int> &x) override {
        WorkManager::await(x);
        if (x->value() > 0) {
            auto y = Decrement__BuiltIn(x);
            auto [call, res] =
                Work::fn_call(load_env(std::get<0>(env))->value(), y);
            process(call);
            return res;
        } else {
            return make_lazy<Bool>(true);
        }
    }
    constexpr std::size_t lower_size_bound() const override { return 10; };
    constexpr std::size_t upper_size_bound() const override { return 120; };
    static std::unique_ptr<TypedFnI<Bool, Int>> init(const ArgsT &args,
                                                     const EnvT &env) {
        return std::make_unique<IsEven>(args, env);
    }
    static inline FnT<Bool, Int> G =
        std::make_shared<TypedClosureG<TupleT<WeakFnT<Bool, Int>>, Bool, Int>>(
            init);
    constexpr bool is_recursive() const override { return true; };
};

struct IsOdd : public TypedClosureI<TupleT<WeakFnT<Bool, Int>>, Bool, Int> {
    using TypedClosureI<TupleT<WeakFnT<Bool, Int>>, Bool, Int>::TypedClosureI;
    LazyT<Bool> body(LazyT<Int> &x) override {
        WorkManager::await(x);
        if (x->value() > 0) {
            auto y = Decrement__BuiltIn(x);
            auto [call, res] =
                Work::fn_call(load_env(std::get<0>(env))->value(), y);
            process(call);
            return res;
        } else {
            return make_lazy<Bool>(false);
        }
    }
    constexpr std::size_t lower_size_bound() const override { return 10; };
    constexpr std::size_t upper_size_bound() const override { return 120; };
    static std::unique_ptr<TypedFnI<Bool, Int>> init(const ArgsT &args,
                                                     const EnvT &env) {
        return std::make_unique<IsOdd>(args, env);
    }
    static inline FnT<Bool, Int> G =
        std::make_shared<TypedClosureG<TupleT<WeakFnT<Bool, Int>>, Bool, Int>>(
            init);
    constexpr bool is_recursive() const override { return true; };
};

TEST_P(FnCorrectnessTest, MutuallyRecursiveFnsAllocatorTest) {

    for (auto x : {5, 10, 23, 0}) {
        LazyT<FnT<Bool, Int>> is_odd_fn;

        {
            LazyT<FnT<Bool, Int>> is_even_fn;
            LazyT<TupleT<FnT<Bool, Int>>> is_odd_env;
            LazyT<TupleT<FnT<Bool, Int>>> is_even_env;

            struct Allocator {
                ClosureFnT<remove_lazy_t<typename IsOdd::EnvT>,
                           typename IsOdd::Fn>
                    _0;
                ClosureFnT<remove_lazy_t<typename IsEven::EnvT>,
                           typename IsEven::Fn>
                    _1;
            };
            std::shared_ptr<Allocator> allocator =
                std::make_shared<Allocator>();

            is_odd_fn = setup_closure<IsOdd>(allocator, allocator->_0);
            is_even_fn = setup_closure<IsEven>(allocator, allocator->_1);

            is_odd_env = std::make_tuple(is_even_fn);
            is_even_env = std::make_tuple(is_odd_fn);

            std::dynamic_pointer_cast<ClosureFnT<
                remove_lazy_t<typename IsEven::EnvT>,
                remove_shared_ptr_t<remove_lazy_t<decltype(is_even_fn)>>>>(
                is_even_fn->lvalue())
                ->env = store_env<typename IsEven::EnvT>(is_even_env);
            std::dynamic_pointer_cast<ClosureFnT<
                remove_lazy_t<typename IsOdd::EnvT>,
                remove_shared_ptr_t<remove_lazy_t<decltype(is_odd_fn)>>>>(
                is_odd_fn->lvalue())
                ->env = store_env<typename IsOdd::EnvT>(is_odd_env);
        }

        auto odd = WorkManager::run(is_odd_fn->value(), Int{x});
        ASSERT_EQ(odd->value(), x % 2 == 1);
    }
}

std::vector<unsigned> cpu_counts = {1, 2, 3, 4};
INSTANTIATE_TEST_SUITE_P(FnCorrectnessTests, FnCorrectnessTest,
                         ::testing::ValuesIn(cpu_counts));<|MERGE_RESOLUTION|>--- conflicted
+++ resolved
@@ -56,29 +56,10 @@
     using TypedClosureI<Empty, Int, Int, Int, Int, Int>::TypedClosureI;
     LazyT<Int> body(LazyT<Int> &a, LazyT<Int> &b, LazyT<Int> &c,
                     LazyT<Int> &d) override {
-<<<<<<< HEAD
         auto res1 = Plus__BuiltIn(a, b);
         auto res2 = Plus__BuiltIn(c, d);
         auto res3 = Plus__BuiltIn(res1, res2);
         return ensure_lazy(res3);
-=======
-        if (res1 == decltype(res1){}) {
-            WorkT work;
-            std::tie(work, res1) = Work::fn_call(Plus__BuiltIn_G, a, b);
-            process(work);
-        }
-        if (res2 == decltype(res2){}) {
-            WorkT work;
-            std::tie(work, res2) = Work::fn_call(Plus__BuiltIn_G, c, d);
-            process(work);
-        }
-        if (res3 == decltype(res3){}) {
-            WorkT work;
-            std::tie(work, res3) = Work::fn_call(Plus__BuiltIn_G, res1, res2);
-            process(work);
-        }
-        return res3;
->>>>>>> bb1a9341
     }
     constexpr std::size_t lower_size_bound() const override { return 50; };
     constexpr std::size_t upper_size_bound() const override { return 50; };
@@ -314,7 +295,11 @@
         return ensure_lazy(c);
     }
 
+    constexpr bool is_recursive() const override { return false; };
+
   public:
+    constexpr std::size_t lower_size_bound() const override { return 60; };
+    constexpr std::size_t upper_size_bound() const override { return 60; };
     static std::unique_ptr<TypedFnI<Int, Int>> init(const ArgsT &args,
                                                     const EnvT &env) {
         return std::make_unique<MultiplyFn>(args, env);
