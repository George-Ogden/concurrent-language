use std::{cell::RefCell, collections::HashMap, path::Path, rc::Rc};

use crate::{
<<<<<<< HEAD
    code_vector::CodeVectorCalculator, AllocationState, Assignment, Await, BuiltIn,
    ClosureInstantiation, CompilationArgs, ConstructorCall, Declaration, ElementAccess, Expression,
    FnCall, FnDef, FnType, Id, IfStatement, MachineType, MatchBranch, MatchStatement, Memory, Name,
    Program, Statement, TupleExpression, TupleType, TypeDef, UnionType, Value,
=======
    weakener::Weakener, AllocationState, Assignment, Await, BuiltIn, ClosureInstantiation,
    ConstructorCall, Declaration, ElementAccess, Expression, FnCall, FnDef, FnType, Id,
    IfStatement, MachineType, MatchBranch, MatchStatement, Memory, Name, Program, Statement,
    TupleExpression, TupleType, TypeDef, UnionType, Value,
>>>>>>> 256e1edf
};
use itertools::Itertools;
use lowering::*;
use once_cell::sync::Lazy;

const OPERATOR_NAMES: Lazy<HashMap<Id, Id>> = Lazy::new(|| {
    HashMap::from_iter(
        [
            ("+", "Plus__BuiltIn"),
            ("-", "Minus__BuiltIn"),
            ("*", "Multiply__BuiltIn"),
            ("/", "Divide__BuiltIn"),
            ("**", "Exponentiate__BuiltIn"),
            ("%", "Modulo__BuiltIn"),
            ("<<", "Left_Shift__BuiltIn"),
            (">>", "Right_Shift__BuiltIn"),
            ("<=>", "Spaceship__BuiltIn"),
            ("&", "Bitwise_And__BuiltIn"),
            ("|", "Bitwise_Or__BuiltIn"),
            ("^", "Bitwise_Xor__BuiltIn"),
            ("++", "Increment__BuiltIn"),
            ("--", "Decrement__BuiltIn"),
            ("<", "Comparison_LT__BuiltIn"),
            ("<=", "Comparison_LE__BuiltIn"),
            (">", "Comparison_GT__BuiltIn"),
            (">=", "Comparison_GE__BuiltIn"),
            ("==", "Comparison_EQ__BuiltIn"),
            ("!=", "Comparison_NE__BuiltIn"),
            ("!", "Negation__BuiltIn"),
        ]
        .into_iter()
        .map(|(op, name)| (Id::from(op), Id::from(name))),
    )
});

type ReferenceNames = HashMap<*mut IntermediateType, MachineType>;
type MemoryIds = HashMap<Location, Memory>;
type TypeLookup = HashMap<IntermediateUnionType, UnionType>;
type FnDefs = Vec<FnDef>;

pub struct Compiler {
    reference_names: ReferenceNames,
    memory_ids: MemoryIds,
    type_lookup: TypeLookup,
    fn_defs: FnDefs,
}

impl Compiler {
    pub fn new() -> Self {
        Compiler {
            reference_names: ReferenceNames::new(),
            memory_ids: MemoryIds::new(),
            type_lookup: TypeLookup::new(),
            fn_defs: FnDefs::new(),
        }
    }

    fn compile_type(&self, type_: &IntermediateType) -> MachineType {
        match type_ {
            IntermediateType::AtomicType(atomic_type) => {
                let atomic_type_enum = atomic_type.0;
                atomic_type_enum.clone().into()
            }
            IntermediateType::IntermediateTupleType(IntermediateTupleType(types)) => {
                TupleType(self.compile_types(types)).into()
            }
            IntermediateType::IntermediateFnType(IntermediateFnType(arg_types, ret_type)) => {
                FnType(
                    self.compile_types(arg_types),
                    Box::new(self.compile_type(&*ret_type)),
                )
                .into()
            }
            IntermediateType::IntermediateUnionType(union_type) => {
                self.type_lookup[union_type].clone().into()
            }
            IntermediateType::Reference(reference) => {
                match self.reference_names.get(&reference.as_ptr()) {
                    Some(type_) => type_.clone(),
                    None => self.compile_type(&reference.borrow().clone()),
                }
            }
        }
    }
    fn compile_types(&self, types: &Vec<IntermediateType>) -> Vec<MachineType> {
        types.iter().map(|type_| self.compile_type(type_)).collect()
    }
    fn compile_type_defs(&mut self, types: Vec<Rc<RefCell<IntermediateType>>>) -> Vec<TypeDef> {
        let types = types
            .into_iter()
            .filter_map(|type_| {
                let IntermediateType::IntermediateUnionType(union_type) = type_.borrow().clone()
                else {
                    return None;
                };
                Some((type_.as_ptr(), union_type))
            })
            .collect_vec();
        for (i, (ptr, _)) in types.iter().enumerate() {
            self.reference_names
                .insert(*ptr, MachineType::NamedType(format!("T{i}")));
        }
        let machine_types = types
            .iter()
            .enumerate()
            .map(|(i, (_, IntermediateUnionType(types)))| {
                let names = types
                    .iter()
                    .enumerate()
                    .map(|(j, _)| format!("T{i}C{j}"))
                    .collect_vec();
                let intermediate_type = UnionType(names);
                self.type_lookup.insert(
                    IntermediateUnionType(types.clone()),
                    intermediate_type.clone(),
                );
                (format!("T{i}"), intermediate_type)
            })
            .collect_vec();
        types
            .into_iter()
            .zip(machine_types.into_iter())
            .map(
                |((_, IntermediateUnionType(types)), (type_name, machine_type))| {
                    let UnionType(ctor_names) = machine_type;
                    let constructors = types
                        .into_iter()
                        .zip(ctor_names.into_iter())
                        .map(|(type_, name)| {
                            (name, type_.as_ref().map(|type_| self.compile_type(type_)))
                        })
                        .collect_vec();
                    TypeDef {
                        name: type_name,
                        constructors,
                    }
                },
            )
            .collect_vec()
    }

    fn next_memory_address(&self) -> Memory {
        Memory(format!("m{}", self.memory_ids.len()))
    }
    fn compile_location(&mut self, location: &Location) -> Memory {
        if !self.memory_ids.contains_key(location) {
            self.memory_ids
                .insert(location.clone(), self.next_memory_address());
        }
        self.memory_ids[location].clone().into()
    }
    fn compile_memory(&mut self, memory: &IntermediateMemory) -> Memory {
        self.compile_location(&memory.location)
    }
    fn compile_arg(&mut self, arg: &IntermediateArg) -> Memory {
        self.compile_location(&arg.location)
    }
    fn new_memory_location(&mut self) -> Memory {
        let mut boxes: Vec<Location> = Vec::new();
        while match boxes.last() {
            None => true,
            Some(x) => self.memory_ids.contains_key(&x),
        } {
            boxes.push(Location::new());
        }
        let last = boxes.last().unwrap();
        let memory = self.next_memory_address();
        self.memory_ids.insert(last.clone(), memory.clone());
        memory
    }
    fn next_fn_name(&self) -> Name {
        format!("F{}", self.fn_defs.len())
    }
    fn compile_value(&mut self, value: IntermediateValue) -> Value {
        match &value {
            IntermediateValue::IntermediateArg(arg) => self.compile_arg(arg).into(),
            IntermediateValue::IntermediateMemory(memory) => self.compile_memory(memory).into(),
            IntermediateValue::IntermediateBuiltIn(built_in) => Value::from(match built_in {
                IntermediateBuiltIn::Boolean(boolean) => BuiltIn::from(boolean.clone()),
                IntermediateBuiltIn::Integer(integer) => BuiltIn::from(integer.clone()),
                IntermediateBuiltIn::BuiltInFn(BuiltInFn(name, _)) => {
                    BuiltIn::BuiltInFn(OPERATOR_NAMES[name].clone()).into()
                }
            }),
        }
    }
    fn compile_values(&mut self, values: Vec<IntermediateValue>) -> Vec<Value> {
        values
            .into_iter()
            .map(|value| self.compile_value(value))
            .collect()
    }
    fn compile_expression(
        &mut self,
        expression: IntermediateExpression,
    ) -> (Vec<Statement>, Expression) {
        match expression {
            IntermediateExpression::IntermediateTupleExpression(IntermediateTupleExpression(
                values,
            )) => {
                let values = self.compile_values(values);
                (Vec::new(), TupleExpression(values).into())
            }
            IntermediateExpression::IntermediateElementAccess(IntermediateElementAccess {
                value,
                idx,
            }) => {
                let value = self.compile_value(value);
                (Vec::new(), ElementAccess { value, idx }.into())
            }
            IntermediateExpression::IntermediateFnCall(IntermediateFnCall { fn_, args }) => {
                let MachineType::FnType(fn_type) = self.compile_type(&fn_.type_()) else {
                    panic!("Function has non-function type.")
                };
                let fn_value = self.compile_value(fn_);
                let args_values = self.compile_values(args);
                (
                    if let Value::Memory(mem) = &fn_value {
                        vec![Await(vec![mem.clone()]).into()]
                    } else {
                        Vec::new()
                    },
                    FnCall {
                        fn_: fn_value,
                        fn_type,
                        args: args_values,
                    }
                    .into(),
                )
            }
            IntermediateExpression::IntermediateCtorCall(IntermediateCtorCall {
                idx,
                data,
                type_,
            }) => {
                let value = data.map(|data| self.compile_value(data));
                (
                    Vec::new(),
                    ConstructorCall {
                        idx,
                        data: value.map(|value| {
                            let MachineType::UnionType(UnionType(variants)) =
                                self.compile_type(&type_.into())
                            else {
                                panic!("Did not compile union type into union type.")
                            };
                            (variants[idx].clone(), value)
                        }),
                    }
                    .into(),
                )
            }
            IntermediateExpression::IntermediateValue(value) => {
                let value = self.compile_value(value);
                (Vec::new(), value.into())
            }
            IntermediateExpression::IntermediateLambda(lambda) => {
                let (statements, closure_inst) = self.compile_lambda(lambda);
                (statements, closure_inst.into())
            }
        }
    }
    fn update_declarations(
        &mut self,
        statement: Statement,
        declarations: &HashMap<Memory, AllocationState>,
    ) -> Vec<Statement> {
        match statement {
            Statement::Await(await_) => vec![await_.into()],
            Statement::Allocation(allocation) => vec![allocation.into()],
            Statement::Assignment(assignment) => vec![assignment.into()],
            Statement::Declaration(Declaration { type_: _, memory })
                if declarations.contains_key(&memory) =>
            {
                Vec::new()
            }
            Statement::Declaration(Declaration { type_, memory }) => {
                vec![Declaration { type_, memory }.into()]
            }
            Statement::IfStatement(IfStatement {
                condition,
                branches,
            }) => vec![IfStatement {
                condition,
                branches: (
                    self.update_all_declarations(branches.0, declarations),
                    self.update_all_declarations(branches.1, declarations),
                ),
            }
            .into()],
            Statement::MatchStatement(MatchStatement {
                expression,
                branches,
                auxiliary_memory,
            }) => vec![MatchStatement {
                expression,
                branches: branches
                    .into_iter()
                    .map(|MatchBranch { target, statements }| MatchBranch {
                        target,
                        statements: self.update_all_declarations(statements, declarations),
                    })
                    .collect_vec(),
                auxiliary_memory,
            }
            .into()],
        }
    }
    fn update_all_declarations(
        &mut self,
        statements: Vec<Statement>,
        declarations: &HashMap<Memory, AllocationState>,
    ) -> Vec<Statement> {
        statements
            .into_iter()
            .flat_map(|statement| self.update_declarations(statement, declarations))
            .collect()
    }
    fn compile_if_statement(&mut self, if_statement: IntermediateIfStatement) -> Vec<Statement> {
        let IntermediateIfStatement {
            condition,
            branches: (true_branch, false_branch),
        } = if_statement;
        let condition = self.compile_value(condition);
        let mut statements = if let Value::Memory(mem) = &condition {
            vec![Await(vec![mem.clone()]).into()]
        } else {
            Vec::new()
        };
        let true_branch = self.compile_statements(true_branch);
        let false_branch = self.compile_statements(false_branch);
        let true_declarations = Statement::declarations(&true_branch);
        let false_declarations = Statement::declarations(&false_branch);
        let shared_declarations =
            Statement::merge_declarations_parallel(true_declarations, false_declarations);
        let true_branch = self.update_all_declarations(true_branch, &shared_declarations);
        let false_branch = self.update_all_declarations(false_branch, &shared_declarations);
        statements.extend(Statement::from_declarations(shared_declarations));
        statements.push(
            IfStatement {
                condition,
                branches: (true_branch, false_branch),
            }
            .into(),
        );
        statements
    }
    fn compile_match_statement(
        &mut self,
        match_statement: IntermediateMatchStatement,
    ) -> Vec<Statement> {
        let IntermediateMatchStatement { subject, branches } = match_statement;
        let type_ = subject.type_();
        let MachineType::UnionType(union_type) = self.compile_type(&type_) else {
            panic!("Match expression subject has non-union type.")
        };
        let subject = self.compile_value(subject);
        let mut statements = if let Value::Memory(mem) = &subject {
            vec![Await(vec![mem.clone()]).into()]
        } else {
            Vec::new()
        };
        let branches = branches
            .into_iter()
            .map(|IntermediateMatchBranch { target, statements }| {
                let branch = MatchBranch {
                    target: target.map(|arg| self.compile_arg(&arg)),
                    statements: self.compile_statements(statements),
                };
                branch
            })
            .collect_vec();
        let mut shared_declarations = HashMap::new();
        let mut it = branches
            .iter()
            .map(|branch| Statement::declarations(&branch.statements));
        match it.next() {
            None => (),
            Some(first) => {
                shared_declarations = first;
                for declarations in it {
                    shared_declarations =
                        Statement::merge_declarations_parallel(shared_declarations, declarations);
                }
            }
        }
        let branches = branches
            .into_iter()
            .map(|MatchBranch { target, statements }| MatchBranch {
                target,
                statements: self.update_all_declarations(statements, &shared_declarations),
            })
            .collect_vec();
        statements.extend(Statement::from_declarations(shared_declarations));
        statements.push(
            MatchStatement {
                expression: (subject, union_type),
                branches,
                auxiliary_memory: self.new_memory_location(),
            }
            .into(),
        );
        statements
    }
    fn compile_statement(&mut self, statement: IntermediateStatement) -> Vec<Statement> {
        match statement {
            IntermediateStatement::IntermediateAssignment(memory) => {
                self.compile_assignment(memory)
            }
            IntermediateStatement::IntermediateIfStatement(if_statement) => {
                self.compile_if_statement(if_statement)
            }
            IntermediateStatement::IntermediateMatchStatement(match_statement) => {
                self.compile_match_statement(match_statement)
            }
        }
    }
    fn compile_assignment(&mut self, assignment: IntermediateAssignment) -> Vec<Statement> {
        let IntermediateAssignment {
            expression,
            location,
        } = assignment;
        let type_ = self.compile_type(&expression.type_());
        let (mut statements, value) = self.compile_expression(expression);
        let memory = self.compile_location(&location);
        if matches!(
            &value,
            Expression::FnCall(FnCall {
                fn_: Value::Memory(_),
                fn_type: _,
                args: _
            })
        ) {
            statements.push(
                Assignment {
                    target: memory,
                    value,
                }
                .into(),
            );
        } else {
            statements.push(
                Declaration {
                    memory: memory.clone().into(),
                    type_,
                }
                .into(),
            );
            statements.push(
                Assignment {
                    target: memory,
                    value,
                }
                .into(),
            );
        }
        statements
    }
    fn compile_statements(&mut self, statements: Vec<IntermediateStatement>) -> Vec<Statement> {
        statements
            .into_iter()
            .map(|statement| self.compile_statement(statement))
            .concat()
    }
    fn replace_open_vars(
        &mut self,
        fn_def: &mut IntermediateLambda,
    ) -> Vec<(IntermediateValue, Location)> {
        let open_vars = fn_def.find_open_vars();
        let new_locations = open_vars
            .iter()
            .map(|val| IntermediateMemory::from(val.type_.clone()))
            .collect_vec();
        let substitution = open_vars
            .iter()
            .zip(new_locations.iter())
            .map(|(var, mem)| (var.location.clone(), mem.location.clone()))
            .collect::<HashMap<_, _>>();
        fn_def.substitute(&substitution);
        open_vars
            .iter()
            .zip(new_locations.iter())
            .map(|(val, mem)| (val.clone().into(), mem.location.clone()))
            .collect()
    }
    fn closure_prefix(&mut self, env_types: &Vec<(Location, MachineType)>) -> Vec<Statement> {
        env_types
            .iter()
            .enumerate()
            .flat_map(|(i, (location, type_))| {
                let memory = self.compile_location(location);
                vec![
                    Declaration {
                        memory: memory.clone(),
                        type_: type_.clone(),
                    }
                    .into(),
                    Assignment {
                        target: memory,
                        value: ElementAccess {
                            idx: i,
                            value: Memory(Id::from("env")).into(),
                        }
                        .into(),
                    }
                    .into(),
                ]
            })
            .collect_vec()
    }
    fn compile_lambda(
        &mut self,
        mut lambda: IntermediateLambda,
    ) -> (Vec<Statement>, ClosureInstantiation) {
        let env_mapping = self.replace_open_vars(&mut lambda);
        let env_types = env_mapping
            .iter()
            .map(|(value, location)| (location.clone(), self.compile_type(&value.type_())))
            .collect_vec();

        let IntermediateLambda {
            args,
            statements,
            ret: return_value,
        } = lambda;
        let args = args
            .into_iter()
            .map(|arg| (self.compile_arg(&arg), self.compile_type(&arg.type_())))
            .collect_vec();
        let mut prefix = self.closure_prefix(&env_types);
        let mut statements = self.compile_statements(statements);
        prefix.extend(statements);
        statements = prefix;
        let ret_type = self.compile_type(&return_value.type_());
        let ret_val = self.compile_value(return_value);
        let declarations = Statement::declarations(&statements);
        let allocations = declarations
            .into_iter()
            .filter_map(|(memory, state)| match state {
                AllocationState::Undeclared(Some(type_)) => Some(Declaration { memory, type_ }),
                AllocationState::Undeclared(None) => None,
                AllocationState::Declared(_) => None,
            })
            .collect();
        let name = self.next_fn_name();
        let env_types = env_types.into_iter().map(|(_, type_)| type_).collect_vec();
        self.fn_defs.push(FnDef {
            name: name.clone(),
            arguments: args,
            statements,
            ret: (ret_val, ret_type),
            env: env_types.clone(),
            allocations,
        });

        if env_mapping.len() > 0 {
            let tuple_mem = self.new_memory_location();
            let values = env_mapping
                .into_iter()
                .map(|(value, _)| self.compile_value(value))
                .collect();
            let statements = vec![
                Declaration {
                    memory: tuple_mem.clone(),
                    type_: TupleType(env_types).into(),
                }
                .into(),
                Assignment {
                    target: tuple_mem.clone(),
                    value: TupleExpression(values).into(),
                }
                .into(),
            ];
            (
                statements,
                ClosureInstantiation {
                    name,
                    env: Some(tuple_mem.into()),
                },
            )
        } else {
            (Vec::new(), ClosureInstantiation { name, env: None })
        }
    }
    fn compile_program(&mut self, program: IntermediateProgram) -> Program {
        let IntermediateProgram { main, types } = program;
        let type_defs = self.compile_type_defs(types);
        let (statements, _) = self.compile_lambda(main);
        assert_eq!(statements.len(), 0);
        self.fn_defs.last_mut().unwrap().name = Name::from("Main");
        let program = Program {
            fn_defs: self.fn_defs.clone(),
            type_defs,
        };
        Weakener::weaken(program)
    }
    pub fn compile(program: IntermediateProgram, args: CompilationArgs) -> Program {
        let mut compiler = Compiler::new();
        if let Some(filename) = args.export_vector_file {
            Self::export_vector(&program, filename).expect("Failed to save program")
        };
        compiler.compile_program(program)
    }
    fn export_vector(program: &IntermediateProgram, filename: String) -> Result<(), String> {
        let fns = program
            .main
            .statements
            .iter()
            .filter_map(|statement| {
                if let IntermediateStatement::IntermediateAssignment(IntermediateAssignment {
                    expression: IntermediateExpression::IntermediateLambda(lambda),
                    location: _,
                }) = statement
                {
                    Some(lambda)
                } else {
                    None
                }
            })
            .collect_vec();
        if fns.len() != 1 {
            return Err(String::from(""));
        };
        let lambda = fns[0];
        let vector = CodeVectorCalculator::lambda_vector(lambda);
        vector?
            .save(&Path::new(&filename))
            .map_err(|e| e.to_string())
    }
}

#[cfg(test)]
mod tests {

    use std::{fs, path::PathBuf};

    use super::*;

    use lowering::{Boolean, Integer};
    use rstest::{fixture, rstest};
    use tempfile::TempDir;
    use test_case::test_case;

    #[test_case(
        Vec::new(),
        Vec::new();
        "empty type defs"
    )]
    #[test_case(
        vec![
            Rc::new(RefCell::new(IntermediateUnionType(
                vec![None,None,]
            ).into())),
            Rc::new(RefCell::new(IntermediateUnionType(
                vec![Some(AtomicTypeEnum::INT.into()),None,]
            ).into()))
        ],
        vec![
            TypeDef {
                name: Name::from("T0"),
                constructors: vec![
                    (Name::from("T0C0"), None),
                    (Name::from("T0C1"), None),
                ]
            },
            TypeDef {
                name: Name::from("T1"),
                constructors: vec![
                    (Name::from("T1C0"), Some(AtomicTypeEnum::INT.into())),
                    (Name::from("T1C1"), None),
                ]
            },
        ];
        "non-recursive union types"
    )]
    #[test_case(
        vec![
            {
                let reference = Rc::new(RefCell::new(IntermediateTupleType(Vec::new()).into()));
                let recursive_type = IntermediateUnionType(
                    vec![
                        Some(IntermediateType::Reference(reference.clone())),
                        None
                    ]
                ).into();
                *reference.borrow_mut() = recursive_type;
                reference
            },
            {
                let reference = Rc::new(RefCell::new(IntermediateTupleType(Vec::new()).into()));
                let recursive_type = IntermediateUnionType(
                    vec![
                        Some(IntermediateTupleType(vec![IntermediateType::Reference(reference.clone()), AtomicTypeEnum::INT.into()]).into()),
                        None
                    ]
                ).into();
                *reference.borrow_mut() = recursive_type;
                reference
            },
        ],
        vec![
            TypeDef {
                name: Name::from("T0"),
                constructors: vec![
                    (Name::from("T0C0"), Some(MachineType::NamedType(Name::from("T0")))),
                    (Name::from("T0C1"), None),
                ]
            },
            TypeDef {
                name: Name::from("T1"),
                constructors: vec![
                    (Name::from("T1C0"), Some(TupleType(vec![
                        MachineType::NamedType(Name::from("T1")),
                        AtomicTypeEnum::INT.into()
                    ]).into())),
                    (Name::from("T1C1"), None),
                ]
            },
        ];
        "recursive union types"
    )]
    #[test_case(
        vec![
            Rc::new(RefCell::new(IntermediateType::Reference(
                Rc::new(RefCell::new(
                    IntermediateTupleType(
                        vec![AtomicTypeEnum::INT.into(),AtomicTypeEnum::INT.into()]
                    ).into()
                ))
            ))),
            Rc::new(RefCell::new(IntermediateUnionType(
                vec![Some(AtomicTypeEnum::INT.into()),Some(AtomicTypeEnum::BOOL.into()),]
            ).into()))
        ],
        vec![
            TypeDef {
                name: Name::from("T0"),
                constructors: vec![
                    (Name::from("T0C0"), Some(AtomicTypeEnum::INT.into())),
                    (Name::from("T0C1"), Some(AtomicTypeEnum::BOOL.into())),
                ]
            },
        ];
        "mixed types"
    )]
    fn test_compile_type_defs(
        type_defs: Vec<Rc<RefCell<IntermediateType>>>,
        expected_type_defs: Vec<TypeDef>,
    ) {
        let mut compiler = Compiler::new();
        assert_eq!(compiler.compile_type_defs(type_defs), expected_type_defs)
    }

    #[test_case(
        IntermediateBuiltIn::from(Integer{value: 4}).into(),
        BuiltIn::from(Integer{value: 4}).into();
        "integer"
    )]
    #[test_case(
        IntermediateBuiltIn::from(Boolean{value: true}).into(),
        BuiltIn::from(Boolean{value: true}).into();
        "boolean"
    )]
    #[test_case(
        BuiltInFn(
            Name::from("=="),
            IntermediateFnType(
                vec![AtomicTypeEnum::INT.into(),AtomicTypeEnum::INT.into()],
                Box::new(AtomicTypeEnum::BOOL.into())
            ).into()
        ).into(),
        BuiltIn::BuiltInFn(
            Name::from("Comparison_EQ__BuiltIn"),
        ).into();
        "built-in fn"
    )]
    #[test_case(
        IntermediateValue::IntermediateMemory(
            IntermediateMemory::from(IntermediateType::from(AtomicTypeEnum::INT))
        ),
        Memory(
            Id::from("m0")
        ).into();
        "memory"
    )]
    #[test_case(
        IntermediateValue::IntermediateArg(
            IntermediateArg::from(IntermediateType::from(AtomicTypeEnum::INT))
        ),
        Memory(
            Id::from("m0")
        ).into();
        "argument"
    )]
    fn test_compile_values(value: IntermediateValue, expected_value: Value) {
        let mut compiler = Compiler::new();
        let compiled_value = compiler.compile_value(value);
        assert_eq!(compiled_value, expected_value);
    }
    #[test]
    fn test_compile_multiple_memory_locations() {
        let locations = vec![Location::new(), Location::new(), Location::new()];
        let mut compiler = Compiler::new();
        let value_0 = compiler.compile_location(&locations[0].clone());
        let value_1 = compiler.compile_location(&locations[1].clone());
        let value_2 = compiler.compile_location(&locations[2].clone());
        assert_ne!(value_0, value_1);
        assert_ne!(value_2, value_1);
        assert_ne!(value_2, value_0);

        assert_eq!(value_0, compiler.compile_location(&locations[0].clone()));
        assert_eq!(value_1, compiler.compile_location(&locations[1].clone()));
        assert_eq!(value_2, compiler.compile_location(&locations[2].clone()));
    }
    #[test]
    fn test_compile_arguments() {
        let types: Vec<IntermediateType> = vec![
            AtomicTypeEnum::INT.into(),
            AtomicTypeEnum::BOOL.into(),
            AtomicTypeEnum::INT.into(),
        ];
        let mut compiler = Compiler::new();

        let args = types
            .into_iter()
            .map(|type_| IntermediateArg::from(type_))
            .collect_vec();
        let value_0 = compiler.compile_value(args[0].clone().into());
        let value_1 = compiler.compile_value(args[1].clone().into());
        let value_2 = compiler.compile_value(args[2].clone().into());
        assert_ne!(value_0, value_1);
        assert_ne!(value_2, value_1);
        assert_ne!(value_2, value_0);

        assert_eq!(value_0, compiler.compile_value(args[0].clone().into()));
        assert_eq!(value_1, compiler.compile_value(args[1].clone().into()));
        assert_eq!(value_2, compiler.compile_value(args[2].clone().into()));
    }

    #[test_case(
        IntermediateTupleExpression(Vec::new()).into(),
        (
            Vec::new(),
            TupleExpression(Vec::new()).into()
        );
        "empty expression"
    )]
    #[test_case(
        IntermediateTupleExpression(
            vec![
                IntermediateBuiltIn::from(Integer{value: 5}).into(),
                IntermediateBuiltIn::from(Boolean{value: true}).into(),
            ]
        ).into(),
        (
            Vec::new(),
            TupleExpression(vec![
                BuiltIn::from(Integer{value: 5}).into(),
                BuiltIn::from(Boolean{value: true}).into(),
            ]).into()
        );
        "tuple expression"
    )]
    #[test_case(
        IntermediateTupleExpression(
            vec![
                IntermediateArg::from(IntermediateType::from(AtomicTypeEnum::INT)).into()
            ]
        ).into(),
        (
            Vec::new(),
            TupleExpression(vec![
                Memory(Id::from("m0")).into()
            ]).into()
        );
        "tuple expression with argument"
    )]
    #[test_case(
        IntermediateElementAccess{
            value: IntermediateArg::from(IntermediateType::from(
                IntermediateTupleType(vec![
                    AtomicTypeEnum::INT.into(),
                    AtomicTypeEnum::BOOL.into(),
                ]))
            ).into(),
            idx: 1
        }.into(),
        (
            Vec::new(),
            ElementAccess{
                value: Memory(Id::from("m0")).into(),
                idx: 1
            }.into()
        );
        "element access"
    )]
    #[test_case(
        IntermediateFnCall{
            fn_: BuiltInFn(
                Name::from("++"),
                IntermediateFnType(
                    vec![AtomicTypeEnum::INT.into()],
                    Box::new(AtomicTypeEnum::INT.into())
                ).into()
            ).into(),
            args: vec![IntermediateBuiltIn::from(Integer{value: 7}).into()]
        }.into(),
        (
            Vec::new(),
            FnCall{
                args: vec![BuiltIn::from(Integer{value: 7}).into()],
                fn_: BuiltIn::BuiltInFn(
                    Name::from("Increment__BuiltIn"),
                ).into(),
                fn_type: FnType(
                    vec![AtomicTypeEnum::INT.into()],
                    Box::new(AtomicTypeEnum::INT.into())
                )
            }.into()
        );
        "built-in fn call"
    )]
    #[test_case(
        IntermediateFnCall{
            fn_: IntermediateArg::from(
                IntermediateType::from(IntermediateFnType(
                    vec![AtomicTypeEnum::INT.into()],
                    Box::new(AtomicTypeEnum::BOOL.into())
                ))
            ).into(),
            args: vec![
                IntermediateArg::from(
                    IntermediateType::from(
                        AtomicTypeEnum::INT
                    )
                ).into(),
            ]
        }.into(),
        (
            vec![
                Await(vec![Memory(Id::from("m0"))]).into(),
            ],
            FnCall{
                args: vec![
                    Memory(Id::from("m1")).into(),
                ],
                fn_: Memory(Id::from("m0")).into(),
                fn_type: FnType(
                    vec![AtomicTypeEnum::INT.into()],
                    Box::new(AtomicTypeEnum::BOOL.into())
                )
            }.into()
        );
        "fn call higher-order call from args"
    )]
    #[test_case(
        IntermediateCtorCall{
            idx: 0,
            data: None,
            type_: IntermediateUnionType(vec![None,None])
        }.into(),
        (
            Vec::new(),
            ConstructorCall{
                idx: 0,
                data: None
            }.into()
        );
        "no data constructor call"
    )]
    fn test_compile_expressions(
        expression: IntermediateExpression,
        expected: (Vec<Statement>, Expression),
    ) {
        let mut compiler = Compiler::new();
        let result = compiler.compile_expression(expression);
        assert_eq!(result, expected);
    }
    #[test_case(
        {
            let type_ = IntermediateUnionType(vec![Some(AtomicTypeEnum::BOOL.into()),Some(AtomicTypeEnum::INT.into())]);
            (
                IntermediateCtorCall{
                    idx: 1,
                    data: Some(IntermediateBuiltIn::from(Integer{value: 9}).into()),
                    type_: type_.clone()
                }.into(),
                Rc::new(RefCell::new(type_.into()))
            )
        },
        (
            Vec::new(),
            ConstructorCall{
                idx: 1,
                data: Some((Name::from("T0C1"), BuiltIn::from(Integer{value: 9}).into()))
            }.into()
        );
        "data constructor call"
    )]
    #[test_case(
        {
            let reference = Rc::new(RefCell::new(IntermediateUnionType(Vec::new()).into()));
            let union_type = IntermediateUnionType(vec![Some(IntermediateType::Reference(reference.clone())),None]);
            *reference.borrow_mut() = union_type.clone().into();
            (
                IntermediateCtorCall{
                    idx: 0,
                    data: Some(IntermediateMemory::from(IntermediateType::from(union_type.clone())).into()),
                    type_: union_type
                }.into(),
                reference
            )
        },
        (
            Vec::new(),
            ConstructorCall{
                idx: 0,
                data: Some((Name::from("T0C0"), Memory(Id::from("m0")).into()))
            }.into()
        );
        "recursive constructor call"
    )]
    fn test_compile_constructors(
        constructor_type: (IntermediateCtorCall, Rc<RefCell<IntermediateType>>),
        expected: (Vec<Statement>, Expression),
    ) {
        let (constructor, type_) = constructor_type;
        let mut compiler = Compiler::new();
        compiler.compile_type_defs(vec![type_]);
        let result = compiler.compile_expression(constructor.into());
        assert_eq!(result, expected);
    }

    #[test_case(
        vec![
            IntermediateAssignment{
                expression:
                    IntermediateTupleExpression(vec![
                        IntermediateBuiltIn::from(Integer{value: 5}).into(),
                        IntermediateBuiltIn::from(Boolean{value: false}).into(),
                    ]).into()
                ,
                location: Location::new()
            }.into()
        ],
        vec![
            Declaration {
                memory: Memory(Id::from("m0")),
                type_: TupleType(vec![
                    AtomicTypeEnum::INT.into(),
                    AtomicTypeEnum::BOOL.into(),
                ]).into()
            }.into(),
            Assignment {
                target: Memory(Id::from("m0")),
                value: TupleExpression(vec![
                    BuiltIn::from(Integer{value: 5}).into(),
                    BuiltIn::from(Boolean{value: false}).into(),
                ]).into(),
            }.into()
        ];
        "tuple expression assignment"
    )]
    #[test_case(
        vec![
            IntermediateAssignment{
                expression:
                    IntermediateElementAccess{
                        idx: 1,
                        value: IntermediateArg::from(
                            IntermediateType::from(
                                IntermediateTupleType(vec![
                                    AtomicTypeEnum::INT.into(),
                                    AtomicTypeEnum::BOOL.into(),
                                ])
                            )
                        ).into()
                    }.into()
                ,
                location: Location::new()
            }.into()
        ],
        vec![
            Declaration {
                memory: Memory(Id::from("m1")),
                type_: AtomicTypeEnum::BOOL.into(),
            }.into(),
            Assignment {
                target: Memory(Id::from("m1")),
                value: ElementAccess{
                    idx: 1,
                    value: Memory(Id::from("m0")).into(),
                }.into(),
            }.into()
        ];
        "tuple access assignment"
    )]
    #[test_case(
        vec![
            IntermediateAssignment{
                expression: IntermediateFnCall{
                    fn_: BuiltInFn(
                        Name::from("--"),
                        IntermediateFnType(
                            vec![AtomicTypeEnum::INT.into()],
                            Box::new(AtomicTypeEnum::INT.into())
                        ).into()
                    ).into(),
                    args: vec![
                        IntermediateBuiltIn::from(Integer{value: 11}).into()
                    ]
                }.into(),
                location: Location::new()
            }.into()
        ],
        vec![
            Declaration{
                memory: Memory(Id::from("m0")),
                type_: AtomicTypeEnum::INT.into()
            }.into(),
            Assignment {
                target: Memory(Id::from("m0")),
                value: FnCall{
                    fn_: BuiltIn::BuiltInFn(
                        Name::from("Decrement__BuiltIn"),
                    ).into(),
                    fn_type: FnType(
                        vec![AtomicTypeEnum::INT.into()],
                        Box::new(AtomicTypeEnum::INT.into())
                    ),
                    args: vec![BuiltIn::from(Integer{value: 11}).into()]
                }.into(),
            }.into(),
        ];
        "built-in fn call"
    )]
    #[test_case(
        {
            let arg: IntermediateArg = IntermediateType::from(AtomicTypeEnum::BOOL).into();
            let location = Location::new();
            vec![
                IntermediateIfStatement{
                    condition: arg.into(),
                    branches: (
                        vec![
                            IntermediateAssignment {
                                location: location.clone(),
                                expression:
                                    IntermediateValue::from(IntermediateBuiltIn::from(Integer{value: 1})).into()
                            }.into()
                        ],
                        vec![
                            IntermediateAssignment {
                                location: location.clone(),
                                expression:
                                    IntermediateValue::from(IntermediateBuiltIn::from(Integer{value: 0})).into()
                            }.into()
                        ]
                    )
                }.into()
            ]
        },
        vec![
            Await(vec![Memory(Id::from("m0"))]).into(),
            Declaration {
                memory: Memory(Id::from("m1")),
                type_: AtomicTypeEnum::INT.into()
            }.into(),
            IfStatement {
                condition: Memory(Id::from("m0")).into(),
                branches: (
                    vec![
                        Assignment {
                            target: Memory(Id::from("m1")),
                            value: Expression::Value(
                                BuiltIn::from(Integer{value: 1}).into()
                            ),
                        }.into(),
                    ],
                    vec![
                        Assignment {
                            target: Memory(Id::from("m1")),
                            value: Expression::Value(
                                BuiltIn::from(Integer{value: 0}).into()
                            ),
                        }.into(),
                    ],
                )
            }.into()
        ];
        "if statement awaited argument"
    )]
    #[test_case(
        {
            let location = Location::new();
            vec![
                IntermediateIfStatement{
                    condition: IntermediateValue::from(IntermediateBuiltIn::from(Boolean{value: true})).into(),
                    branches: (
                        vec![
                            IntermediateAssignment {
                                location: location.clone(),
                                expression:
                                    IntermediateValue::from(IntermediateBuiltIn::from(Boolean{value: true})).into()
                            }.into()
                        ],
                        vec![
                            IntermediateAssignment {
                                location: location.clone(),
                                expression:
                                    IntermediateValue::from(IntermediateBuiltIn::from(Boolean{value: false})).into()
                            }.into()
                        ]
                    )
                }.into()
            ]
        },
        vec![
            Declaration {
                memory: Memory(Id::from("m0")),
                type_: AtomicTypeEnum::BOOL.into()
            }.into(),
            IfStatement {
                condition: BuiltIn::from(Boolean{value: true}).into(),
                branches: (
                    vec![
                        Assignment {
                            target: Memory(Id::from("m0")),
                            value: Expression::Value(
                                BuiltIn::from(Boolean{value: true}).into()
                            ),
                        }.into(),
                    ],
                    vec![
                        Assignment {
                            target: Memory(Id::from("m0")),
                            value: Expression::Value(
                                BuiltIn::from(Boolean{value: false}).into()
                            ),
                        }.into(),
                    ],
                )
            }.into()
        ];
        "if statement value only"
    )]
    #[test_case(
        {
            let location = Location::new();
            vec![
                IntermediateIfStatement{
                    condition: IntermediateValue::from(IntermediateBuiltIn::from(Boolean{value: true})).into(),
                    branches: (
                        vec![
                            IntermediateAssignment {
                                location: location.clone(),
                                expression:
                                    IntermediateFnCall{
                                        fn_: IntermediateMemory{
                                            location: Location::new(),
                                            type_: IntermediateFnType(
                                                vec![AtomicTypeEnum::INT.into()],
                                                Box::new(AtomicTypeEnum::INT.into())
                                            ).into()
                                        }.into(),
                                        args: vec![IntermediateBuiltIn::from(Integer{value: 0}).into()]
                                    }.into()
                            }.into()
                        ],
                        vec![
                            IntermediateAssignment {
                                location: location.clone(),
                                expression:
                                    IntermediateValue::from(IntermediateBuiltIn::from(Integer{value: 0})).into()
                            }.into()
                        ]
                    )
                }.into()
            ]
        },
        vec![
            IfStatement {
                condition: BuiltIn::from(Boolean{value: true}).into(),
                branches: (
                    vec![
                        Await(vec![Memory(Id::from("m0"))]).into(),
                        Assignment {
                            target: Memory(Id::from("m1")),
                            value: FnCall{
                                fn_: Memory(Id::from("m0")).into(),
                                fn_type: FnType(
                                    vec![AtomicTypeEnum::INT.into()],
                                    Box::new(AtomicTypeEnum::INT.into())
                                ),
                                args: vec![BuiltIn::from(Integer{value: 0}).into()]
                            }.into(),
                        }.into(),
                    ],
                    vec![
                        Assignment {
                            target: Memory(Id::from("m1")),
                            value: Expression::Value(BuiltIn::from(Integer{value: 0}).into()),
                        }.into(),
                    ],
                )
            }.into()
        ];
        "if statement value and call"
    )]
    #[test_case(
        {
            let memory = IntermediateMemory::from(IntermediateType::from(AtomicTypeEnum::INT));
            vec![
                IntermediateIfStatement{
                    condition: IntermediateValue::from(IntermediateBuiltIn::from(Boolean{value: true})).into(),
                    branches: (
                        vec![
                            IntermediateAssignment {
                                location: memory.location.clone(),
                                expression:
                                    IntermediateValue::from(IntermediateBuiltIn::from(Integer{value: 0})).into()
                            }.into()
                        ],
                        vec![
                            IntermediateAssignment {
                                location: memory.location.clone(),
                                expression:
                                    IntermediateFnCall{
                                        fn_: IntermediateMemory{
                                            location: Location::new(),
                                            type_: IntermediateFnType(
                                                vec![AtomicTypeEnum::INT.into()],
                                                Box::new(AtomicTypeEnum::INT.into())
                                            ).into()
                                        }.into(),
                                        args: vec![IntermediateBuiltIn::from(Integer{value: 0}).into()]
                                    }.into()
                            }.into()
                        ],
                    )
                }.into(),
                IntermediateAssignment {
                    location: Location::new(),
                    expression:
                        IntermediateTupleExpression(
                            vec![memory.clone().into()]
                        ).into()
                }.into()
            ]
        },
        vec![
            IfStatement {
                condition: BuiltIn::from(Boolean{value: true}).into(),
                branches: (
                    vec![
                        Assignment {
                            target: Memory(Id::from("m0")),
                            value: Expression::Value(BuiltIn::from(Integer{value: 0}).into()),
                        }.into(),
                    ],
                    vec![
                        Await(vec![Memory(Id::from("m1"))]).into(),
                        Assignment {
                            target: Memory(Id::from("m0")),
                            value: FnCall{
                                fn_: Memory(Id::from("m1")).into(),
                                fn_type: FnType(
                                    vec![AtomicTypeEnum::INT.into()],
                                    Box::new(AtomicTypeEnum::INT.into())
                                ),
                                args: vec![BuiltIn::from(Integer{value: 0}).into()]
                            }.into(),
                        }.into(),
                    ],
                )
            }.into(),
            Declaration {
                type_: TupleType(vec![AtomicTypeEnum::INT.into()]).into(),
                memory: Memory(Id::from("m2"))
            }.into(),
            Assignment {
                target: Memory(Id::from("m2")),
                value: TupleExpression(
                    vec![Memory(Id::from("m0")).into()]
                ).into(),
            }.into(),
        ];
        "if statement value and call use"
    )]
    #[test_case(
        {
            let arg: IntermediateArg = IntermediateType::from(AtomicTypeEnum::BOOL).into();
            let location = Location::new();
            vec![
                IntermediateAssignment{
                    location: location,
                    expression: IntermediateLambda {
                        args: vec![arg.clone()],
                        statements: Vec::new(),
                        ret: arg.clone().into()
                    }.into()
                }.into(),
            ]
        },
        vec![
            Declaration {
                type_: FnType(
                    vec![
                        AtomicTypeEnum::BOOL.into(),
                    ],
                    Box::new(AtomicTypeEnum::BOOL.into())
                ).into(),
                memory: Memory(Id::from("m1")),
            }.into(),
            Assignment {
                target: Memory(Id::from("m1")),
                value: ClosureInstantiation{
                    name: Name::from("F0"),
                    env: None
                }.into(),
            }.into()
        ];
        "identity function"
    )]
    fn test_compile_statements(
        statements: Vec<IntermediateStatement>,
        expected_statements: Vec<Statement>,
    ) {
        let mut compiler = Compiler::new();
        let compiled_statements = compiler.compile_statements(statements);
        assert_eq!(compiled_statements, expected_statements);
    }
    #[test_case(
        {
            let bull_type: IntermediateType = IntermediateUnionType(vec![None,None]).into();
            let arg: IntermediateArg = IntermediateType::from(bull_type.clone()).into();
            let location = Location::new();
            (
                vec![Rc::new(RefCell::new(bull_type))],
                vec![
                    IntermediateMatchStatement{
                        subject: arg.into(),
                        branches: vec![
                            IntermediateMatchBranch{
                                target: None,
                                statements: vec![
                                    IntermediateAssignment {
                                        location: location.clone(),
                                        expression:
                                            IntermediateValue::from(IntermediateBuiltIn::from(Integer{value: 1})).into()
                                    }.into()
                                ],
                            },
                            IntermediateMatchBranch{
                                target: None,
                                statements: vec![
                                    IntermediateAssignment {
                                        location: location.clone(),
                                        expression:
                                            IntermediateValue::from(IntermediateBuiltIn::from(Integer{value: 0})).into()
                                    }.into()
                                ]
                            }
                        ]
                    }.into()
                ]
            )
        },
        vec![
            Await(vec![Memory(Id::from("m0"))]).into(),
            Declaration {
                memory: Memory(Id::from("m1")),
                type_: AtomicTypeEnum::INT.into()
            }.into(),
            MatchStatement {
                auxiliary_memory: Memory(Id::from("m2")),
                expression: (
                    Memory(Id::from("m0")).into(),
                    UnionType(vec![Name::from("T0C0"),Name::from("T0C1")])
                ),
                branches: vec![
                    MatchBranch {
                        target: None,
                        statements: vec![
                            Assignment {
                                target: Memory(Id::from("m1")),
                                value: Expression::Value(
                                    BuiltIn::from(Integer{value: 1}).into()
                                ),
                            }.into(),
                        ],
                    },
                    MatchBranch {
                        target: None,
                        statements: vec![
                            Assignment {
                                target: Memory(Id::from("m1")),
                                value: Expression::Value(
                                    BuiltIn::from(Integer{value: 0}).into()
                                ),
                            }.into(),
                        ],
                    }
                ]
            }.into()
        ];
        "match statement no targets"
    )]
    #[test_case(
        {
            let either_type: IntermediateType = IntermediateUnionType(vec![Some(AtomicTypeEnum::INT.into()),Some(AtomicTypeEnum::BOOL.into())]).into();
            let arg: IntermediateArg = IntermediateType::from(either_type.clone()).into();
            let target0: IntermediateArg = IntermediateType::from(AtomicTypeEnum::INT).into();
            let target1: IntermediateArg = IntermediateType::from(AtomicTypeEnum::BOOL).into();
            let location = Location::new();
            (
                vec![Rc::new(RefCell::new(either_type))],
                vec![
                    IntermediateMatchStatement{
                        subject: arg.into(),
                        branches: vec![
                            IntermediateMatchBranch{
                                target: Some(target0.clone()),
                                statements: vec![
                                    IntermediateAssignment {
                                        location: location.clone(),
                                        expression:
                                            IntermediateFnCall{
                                                fn_: BuiltInFn(
                                                    Name::from(">"),
                                                    IntermediateFnType(
                                                        vec![AtomicTypeEnum::INT.into(),AtomicTypeEnum::INT.into()],
                                                        Box::new(AtomicTypeEnum::BOOL.into())
                                                    ).into()
                                                ).into(),
                                                args: vec![
                                                    target0.into(),
                                                    IntermediateBuiltIn::from(Integer{value: 0}).into()
                                                ]
                                            }.into()
                                    }.into()
                                ],
                            },
                            IntermediateMatchBranch{
                                target: Some(target1.clone()),
                                statements: vec![
                                    IntermediateAssignment {
                                        location: location.clone(),
                                        expression:
                                            IntermediateValue::from(target1).into()
                                    }.into()
                                ]
                            }
                        ]
                    }.into()
                ]
            )
        },
        vec![
            Await(vec![Memory(Id::from("m0"))]).into(),
            Declaration{
                memory: Memory(Id::from("m2")),
                type_: AtomicTypeEnum::BOOL.into()
            }.into(),
            MatchStatement {
                expression: (
                    Memory(Id::from("m0")).into(),
                    UnionType(vec![Name::from("T0C0"),Name::from("T0C1")])
                ),
                auxiliary_memory: Memory(Id::from("m4")),
                branches: vec![
                    MatchBranch {
                        target: Some(Memory(Id::from("m1"))),
                        statements: vec![
                            Assignment {
                                target: Memory(Id::from("m2")),
                                value: FnCall{
                                    fn_: BuiltIn::BuiltInFn(
                                        Name::from("Comparison_GT__BuiltIn"),
                                    ).into(),
                                    fn_type: FnType(
                                        vec![
                                            AtomicTypeEnum::INT.into(),
                                            AtomicTypeEnum::INT.into()
                                        ],
                                        Box::new(AtomicTypeEnum::BOOL.into())
                                    ),
                                    args: vec![
                                        Memory(Id::from("m1")).into(),
                                        BuiltIn::from(Integer{value: 0}).into(),
                                    ]
                                }.into(),
                            }.into(),
                        ],
                    },
                    MatchBranch {
                        target: Some(Memory(Id::from("m3"))),
                        statements: vec![
                            Assignment {
                                target: Memory(Id::from("m2")),
                                value: Expression::Value(Memory(Id::from("m3")).into()),
                            }.into(),
                        ],
                    }
                ]
            }.into()
        ];
        "match statement with targets"
    )]
    #[test_case(
        {
            let either_type: IntermediateType = IntermediateUnionType(vec![Some(AtomicTypeEnum::INT.into()),Some(AtomicTypeEnum::BOOL.into())]).into();
            let arg: IntermediateArg = IntermediateType::from(either_type.clone()).into();
            let target0: IntermediateArg = IntermediateType::from(AtomicTypeEnum::INT).into();
            let target1: IntermediateArg = IntermediateType::from(AtomicTypeEnum::BOOL).into();
            let memory = IntermediateMemory::from(IntermediateType::from(AtomicTypeEnum::BOOL));
            (
                vec![Rc::new(RefCell::new(either_type))],
                vec![
                    IntermediateMatchStatement{
                        subject: arg.into(),
                        branches: vec![
                            IntermediateMatchBranch{
                                target: Some(target0.clone()),
                                statements: vec![
                                    IntermediateAssignment {
                                        location: memory.location.clone(),
                                        expression:
                                            IntermediateFnCall{
                                                fn_: BuiltInFn(
                                                    Name::from(">"),
                                                    IntermediateFnType(
                                                        vec![AtomicTypeEnum::INT.into(),AtomicTypeEnum::INT.into()],
                                                        Box::new(AtomicTypeEnum::BOOL.into())
                                                    ).into()
                                                ).into(),
                                                args: vec![
                                                    target0.into(),
                                                    IntermediateBuiltIn::from(Integer{value: 0}).into()
                                                ]
                                            }.into()
                                    }.into()
                                ],
                            },
                            IntermediateMatchBranch{
                                target: Some(target1.clone()),
                                statements: vec![
                                    IntermediateAssignment {
                                        location: memory.location.clone(),
                                        expression:
                                            IntermediateValue::from(target1).into()
                                    }.into()
                                ]
                            }
                        ]
                    }.into(),
                    IntermediateAssignment {
                        location: Location::new(),
                        expression:
                            IntermediateTupleExpression(
                                vec![memory.clone().into(), IntermediateBuiltIn::from(Integer{value: 0}).into()]
                            ).into()
                    }.into(),
                    IntermediateAssignment {
                        location: Location::new(),
                        expression:
                            IntermediateTupleExpression(
                                vec![memory.clone().into(), IntermediateBuiltIn::from(Integer{value: 1}).into()]
                            ).into()
                    }.into()
                ]
            )
        },
        vec![
            Await(vec![Memory(Id::from("m0"))]).into(),
            Declaration{
                memory: Memory(Id::from("m2")),
                type_: AtomicTypeEnum::BOOL.into()
            }.into(),
            MatchStatement {
                expression: (
                    Memory(Id::from("m0")).into(),
                    UnionType(vec![Name::from("T0C0"),Name::from("T0C1")])
                ),
                auxiliary_memory: Memory(Id::from("m4")),
                branches: vec![
                    MatchBranch {
                        target: Some(Memory(Id::from("m1"))),
                        statements: vec![
                            Assignment {
                                target: Memory(Id::from("m2")),
                                value: FnCall{
                                    fn_: BuiltIn::BuiltInFn(
                                        Name::from("Comparison_GT__BuiltIn"),
                                    ).into(),
                                    fn_type: FnType(
                                        vec![
                                            AtomicTypeEnum::INT.into(),
                                            AtomicTypeEnum::INT.into()
                                        ],
                                        Box::new(AtomicTypeEnum::BOOL.into())
                                    ),
                                    args: vec![
                                        Memory(Id::from("m1")).into(),
                                        BuiltIn::from(Integer{value: 0}).into(),
                                    ]
                                }.into(),
                            }.into(),
                        ],
                    },
                    MatchBranch {
                        target: Some(Memory(Id::from("m3"))),
                        statements: vec![
                            Assignment {
                                target: Memory(Id::from("m2")),
                                value: Expression::Value(
                                    Memory(Id::from("m3")).into(),
                                ),
                            }.into(),
                        ],
                    }
                ]
            }.into(),
            Declaration {
                type_: TupleType(vec![AtomicTypeEnum::BOOL.into(),AtomicTypeEnum::INT.into()]).into(),
                memory: Memory(Id::from("m5"))
            }.into(),
            Assignment {
                target: Memory(Id::from("m5")),
                value: TupleExpression(
                    vec![Memory(Id::from("m2")).into(),BuiltIn::from(Integer{value: 0}).into()]
                ).into(),
            }.into(),
            Declaration {
                type_: TupleType(vec![AtomicTypeEnum::BOOL.into(),AtomicTypeEnum::INT.into()]).into(),
                memory: Memory(Id::from("m6"))
            }.into(),
            Assignment {
                target: Memory(Id::from("m6")),
                value: TupleExpression(
                    vec![Memory(Id::from("m2")).into(),BuiltIn::from(Integer{value: 1}).into()]
                ).into(),
            }.into(),
        ];
        "match statement with targets and use"
    )]
    fn test_compile_match_statements(
        args_types_statements: (
            Vec<Rc<RefCell<IntermediateType>>>,
            Vec<IntermediateStatement>,
        ),
        expected_statements: Vec<Statement>,
    ) {
        let (types, statements) = args_types_statements;
        let mut compiler = Compiler::new();
        compiler.compile_type_defs(types);
        let compiled_statements = compiler.compile_statements(statements);
        assert_eq!(compiled_statements, expected_statements);
    }

    #[test_case(
        {
            let arg0: IntermediateArg = IntermediateType::from(AtomicTypeEnum::INT).into();
            let arg1: IntermediateArg = IntermediateType::from(AtomicTypeEnum::INT).into();
            let y = IntermediateMemory::from(IntermediateType::from(AtomicTypeEnum::INT));
            let y_expression: IntermediateExpression = IntermediateFnCall{
                fn_: BuiltInFn(
                    Name::from("+"),
                    IntermediateFnType(
                        vec![AtomicTypeEnum::INT.into(),AtomicTypeEnum::INT.into()],
                        Box::new(AtomicTypeEnum::INT.into())
                    ).into()
                ).into(),
                args: vec![
                    arg0.clone().into(),
                    arg1.clone().into(),
                ]
            }.into();
            IntermediateLambda {
                args: vec![arg0.clone(), arg1.clone()],
                statements: vec![
                    IntermediateAssignment{
                        location: y.location.clone(),
                        expression: y_expression,
                    }.into()
                ],
                ret: y.into()
            }
        },
        (
            Vec::new(),
            ClosureInstantiation{
                name: Name::from("F0"),
                env: None
            },
            FnDef{
                name: Name::from("F0"),
                arguments: vec![
                    (Memory(Id::from("m0")), AtomicTypeEnum::INT.into()),
                    (Memory(Id::from("m1")), AtomicTypeEnum::INT.into()),
                ],
                env: Vec::new(),
                statements: vec![
                    Declaration {
                        memory: Memory(Id::from("m2")),
                        type_: AtomicTypeEnum::INT.into()
                    }.into(),
                    Assignment{
                        target: Memory(Id::from("m2")),
                        value: FnCall{
                            fn_: BuiltIn::BuiltInFn(
                                Name::from("Plus__BuiltIn"),
                            ).into(),
                            fn_type: FnType(
                                vec![
                                    AtomicTypeEnum::INT.into(),
                                    AtomicTypeEnum::INT.into()
                                ],
                                Box::new(AtomicTypeEnum::INT.into())
                            ),
                            args: vec![
                                Memory(Id::from("m0")).into(),
                                Memory(Id::from("m1")).into(),
                            ]
                        }.into(),
                    }.into()
                ],
                ret: (
                    Memory(Id::from("m2")).into(),
                    AtomicTypeEnum::INT.into()
                ),
                allocations: Vec::new()
            }
        );
        "env-free closure"
    )]
    #[test_case(
        {
            let x = IntermediateMemory::from(IntermediateType::from(AtomicTypeEnum::INT));
            let y = IntermediateMemory::from(IntermediateType::from(AtomicTypeEnum::INT));
            let z = IntermediateMemory::from(IntermediateType::from(AtomicTypeEnum::INT));
            let z_expression: IntermediateExpression = IntermediateFnCall{
                fn_: BuiltInFn(
                    Name::from("+"),
                    IntermediateFnType(
                        vec![AtomicTypeEnum::INT.into(),AtomicTypeEnum::INT.into()],
                        Box::new(AtomicTypeEnum::INT.into())
                    ).into()
                ).into(),
                args: vec![
                    x.clone().into(),
                    y.clone().into()
                ]
            }.into();
            IntermediateLambda {
                args: Vec::new(),
                statements: vec![
                    IntermediateAssignment{
                        location: z.location.clone(),
                        expression: z_expression,
                    }.into()
                ],
                ret: z.into()
            }
        },
        (
            vec![
                Declaration {
                    memory: Memory(Id::from("m3")),
                    type_: TupleType(vec![
                        AtomicTypeEnum::INT.into(),
                        AtomicTypeEnum::INT.into()
                    ]).into()
                }.into(),
                Assignment {
                    target: Memory(Id::from("m3")),
                    value: TupleExpression(vec![
                        Memory(Id::from("m4")).into(),
                        Memory(Id::from("m5")).into(),
                    ]).into()
                }.into(),
            ],
            ClosureInstantiation{
                name: Name::from("F0"),
                env: Some(Memory(Id::from("m3")).into())
            },
            FnDef{
                name: Name::from("F0"),
                arguments: Vec::new(),
                env: vec![
                    AtomicTypeEnum::INT.into(),
                    AtomicTypeEnum::INT.into()
                ].into(),
                statements: vec![
                    Declaration {
                        memory: Memory(Id::from("m0")),
                        type_: AtomicTypeEnum::INT.into()
                    }.into(),
                    Assignment {
                        target: Memory(Id::from("m0")),
                        value: ElementAccess{
                            value: Memory(Id::from("env")).into(),
                            idx: 0
                        }.into()
                    }.into(),
                    Declaration {
                        memory: Memory(Id::from("m1")),
                        type_: AtomicTypeEnum::INT.into()
                    }.into(),
                    Assignment {
                        target: Memory(Id::from("m1")),
                        value: ElementAccess{
                            value: Memory(Id::from("env")).into(),
                            idx: 1
                        }.into()
                    }.into(),
                    Declaration {
                        memory: Memory(Id::from("m2")),
                        type_: AtomicTypeEnum::INT.into()
                    }.into(),
                    Assignment{
                        target: Memory(Id::from("m2")),
                        value: FnCall{
                            fn_: BuiltIn::BuiltInFn(
                                Name::from("Plus__BuiltIn"),
                            ).into(),
                            fn_type: FnType(
                                vec![
                                    AtomicTypeEnum::INT.into(),
                                    AtomicTypeEnum::INT.into()
                                ],
                                Box::new(AtomicTypeEnum::INT.into())
                            ),
                            args: vec![
                                Memory(Id::from("m0")).into(),
                                Memory(Id::from("m1")).into(),
                            ]
                        }.into(),
                    }.into()
                ],
                ret: (
                    Memory(Id::from("m2")).into(),
                    AtomicTypeEnum::INT.into()
                ),
                allocations: Vec::new()
            }
        );
        "env closure"
    )]
    #[test_case(
        {
            let x = IntermediateMemory::from(IntermediateType::from(AtomicTypeEnum::INT));
            let y = IntermediateArg::from(IntermediateType::from(AtomicTypeEnum::INT));
            let z = IntermediateMemory::from(IntermediateType::from(AtomicTypeEnum::INT));
            let z_expression: IntermediateExpression = IntermediateFnCall{
                fn_: BuiltInFn(
                    Name::from("+"),
                    IntermediateFnType(
                        vec![AtomicTypeEnum::INT.into(),AtomicTypeEnum::INT.into()],
                        Box::new(AtomicTypeEnum::INT.into())
                    ).into()
                ).into(),
                args: vec![
                    x.clone().into(),
                    y.clone().into()
                ]
            }.into();
            IntermediateLambda {
                args: vec![y.clone()],
                statements: vec![
                    IntermediateAssignment{
                        location: z.location.clone(),
                        expression: z_expression,
                    }.into()
                ],
                ret: z.into()
            }
        },
        (
            vec![
                Declaration {
                    memory: Memory(Id::from("m3")),
                    type_: TupleType(vec![
                        AtomicTypeEnum::INT.into(),
                    ]).into()
                }.into(),
                Assignment {
                    target: Memory(Id::from("m3")),
                    value: TupleExpression(vec![
                        Memory(Id::from("m4")).into(),
                    ]).into()
                }.into(),
            ],
            ClosureInstantiation{
                name: Name::from("F0"),
                env: Some(Memory(Id::from("m3")).into())
            },
            FnDef{
                name: Name::from("F0"),
                arguments: vec![(Memory(Id::from("m0")), AtomicTypeEnum::INT.into())],
                env: vec![
                    AtomicTypeEnum::INT.into(),
                ].into(),
                statements: vec![
                    Declaration {
                        memory: Memory(Id::from("m1")),
                        type_: AtomicTypeEnum::INT.into()
                    }.into(),
                    Assignment {
                        target: Memory(Id::from("m1")),
                        value: ElementAccess{
                            value: Memory(Id::from("env")).into(),
                            idx: 0
                        }.into()
                    }.into(),
                    Declaration {
                        memory: Memory(Id::from("m2")),
                        type_: AtomicTypeEnum::INT.into()
                    }.into(),
                    Assignment{
                        target: Memory(Id::from("m2")),
                        value: FnCall{
                            fn_: BuiltIn::BuiltInFn(
                                Name::from("Plus__BuiltIn"),
                            ).into(),
                            fn_type: FnType(
                                vec![
                                    AtomicTypeEnum::INT.into(),
                                    AtomicTypeEnum::INT.into()
                                ],
                                Box::new(AtomicTypeEnum::INT.into())
                            ),
                            args: vec![
                                Memory(Id::from("m1")).into(),
                                Memory(Id::from("m0")).into(),
                            ]
                        }.into(),
                    }.into()
                ],
                ret: (
                    Memory(Id::from("m2")).into(),
                    AtomicTypeEnum::INT.into()
                ),
                allocations: Vec::new()
            }
        );
        "env and argument"
    )]
    fn test_compile_fn_defs(
        fn_def: IntermediateLambda,
        expected: (Vec<Statement>, ClosureInstantiation, FnDef),
    ) {
        let (expected_statements, expected_value, expected_fn_def) = expected;

        let mut compiler = Compiler::new();
        let compiled = compiler.compile_lambda(fn_def);
        assert_eq!(compiled, (expected_statements, expected_value));
        let compiled_fn_def = &compiler.fn_defs[0];
        assert_eq!(compiled_fn_def, &expected_fn_def);
    }

    #[test_case(
        {
            let identity = IntermediateMemory::from(
                IntermediateType::from(IntermediateFnType(
                    vec![AtomicTypeEnum::INT.into()],
                    Box::new(AtomicTypeEnum::INT.into()),
                ))
            );
            let main = IntermediateMemory::from(
                IntermediateType::from(IntermediateFnType(
                    Vec::new(),
                    Box::new(AtomicTypeEnum::INT.into()),
                ))
            );
            let main_call = IntermediateMemory::from(
                IntermediateType::from(AtomicTypeEnum::INT),
            );
            let y = IntermediateMemory::from(IntermediateType::from(AtomicTypeEnum::INT));
            let arg: IntermediateArg = IntermediateType::from(AtomicTypeEnum::INT).into();
            IntermediateProgram {
                main: IntermediateLambda{
                    args: Vec::new(),
                    ret: main_call.clone().into(),
                    statements: vec![
                        IntermediateAssignment{
                            location: identity.location.clone(),
                            expression: IntermediateLambda{
                                args: vec![arg.clone()],
                                statements: Vec::new(),
                                ret: arg.clone().into()
                            }.into()
                        }.into(),
                        IntermediateAssignment{
                            location: main.location.clone(),
                            expression:
                                IntermediateLambda{
                                    args: Vec::new(),
                                    statements: vec![
                                        IntermediateAssignment{
                                            location: y.location.clone(),
                                            expression: IntermediateFnCall{
                                                fn_: identity.clone().into(),
                                                args: vec![IntermediateBuiltIn::from(Integer{value: 0}).into()]
                                            }.into()
                                        }.into()
                                    ],
                                    ret: y.clone().into()
                                }.into()
                        }.into(),
                        IntermediateAssignment{
                            location: main_call.location.clone(),
                            expression:
                                IntermediateFnCall{
                                    fn_: main.clone().into(),
                                    args: Vec::new()
                                }.into()
                        }.into(),
                    ],
                },
                types: Vec::new()
            }
        },
        Program {
            type_defs: Vec::new(),
            fn_defs: vec![
                FnDef {
                    name: Name::from("F0"),
                    arguments: vec![(Memory(Id::from("m0")), AtomicTypeEnum::INT.into())],
                    statements: Vec::new(),
                    ret: (Memory(Id::from("m0")).into(), AtomicTypeEnum::INT.into()),
                    env: Vec::new(),
                    allocations: Vec::new()
                },
                FnDef {
                    name: Name::from("F1"),
                    arguments: Vec::new(),
                    statements: vec![
                        Declaration {
                            type_: FnType(
                                vec![AtomicTypeEnum::INT.into()],
                                Box::new(AtomicTypeEnum::INT.into())
                            )
                            .into(),
                            memory: Memory(Id::from("m2")),
                        }.into(),
                        Assignment {
                            target: Memory(Id::from("m2")),
                            value: ElementAccess {
                                value: Memory(Id::from("env")).into(),
                                idx: 0
                            }.into(),
                        }.into(),
                        Await(vec![Memory(Id::from("m2"))]).into(),
                        Assignment {
                            target: Memory(Id::from("m3")),
                            value: FnCall {
                                fn_: Memory(Id::from("m2")).into(),
                                fn_type: FnType(
                                    vec![AtomicTypeEnum::INT.into()],
                                    Box::new(AtomicTypeEnum::INT.into())
                                ),
                                args: vec![BuiltIn::from(Integer { value: 0 }).into()]
                            }.into(),
                        }.into()
                    ],
                    ret: (Memory(Id::from("m3")).into(), AtomicTypeEnum::INT.into()),
                    env: vec![
                        FnType(
                            vec![AtomicTypeEnum::INT.into()],
                            Box::new(AtomicTypeEnum::INT.into())
                        ).into()
                    ].into(),
                    allocations: vec![
                        Declaration {
                            type_: AtomicTypeEnum::INT.into(),
                            memory: Memory(Id::from("m3"))
                        }
                    ]
                },
                FnDef {
                    name: Name::from("Main"),
                    arguments: Vec::new(),
                    statements: vec![
                        Declaration {
                            type_: FnType(
                                vec![AtomicTypeEnum::INT.into()],
                                Box::new(AtomicTypeEnum::INT.into())
                            ).into(),
                            memory: Memory(Id::from("m1"))
                        }.into(),
                        Assignment {
                            target: Memory(Id::from("m1")),
                            value: ClosureInstantiation { name: Name::from("F0"), env: None }.into(),
                        }.into(),
                        Declaration {
                            type_: TupleType(
                                vec![
                                    FnType(
                                        vec![AtomicTypeEnum::INT.into()],
                                        Box::new(AtomicTypeEnum::INT.into())
                                    ).into()
                                ]
                            ).into(),
                            memory: Memory(Id::from("m4"))
                        }.into(),
                        Assignment {
                            target: Memory(Id::from("m4")),
                            value: TupleExpression(vec![Memory(Id::from("m1")).into()]).into(),
                        }.into(),
                        Declaration {
                            type_: FnType(Vec::new(), Box::new(AtomicTypeEnum::INT.into())).into(),
                            memory: Memory(Id::from("m5"))
                        }.into(),
                        Assignment {
                            target: Memory(Id::from("m5")),
                            value: ClosureInstantiation {
                                name: Name::from("F1"),
                                env: Some(Memory(Id::from("m4")).into())
                            }.into(),
                        }.into(),
                        Await(vec![Memory(Id::from("m5"))]).into(),
                        Assignment {
                            target: Memory(Id::from("m6")),
                            value: FnCall {
                                fn_: Memory(Id::from("m5")).into(),
                                fn_type: FnType(Vec::new(), Box::new(AtomicTypeEnum::INT.into())).into(),
                                args: Vec::new()
                            }.into(),
                        }.into()
                    ],
                    ret: (Memory(Id::from("m6")).into(), AtomicTypeEnum::INT.into()),
                    env: Vec::new(),
                    allocations: vec![
                        Declaration {
                            type_: AtomicTypeEnum::INT.into(),
                            memory: Memory(Id::from("m6"))
                        }
                    ]
                }
            ]
        };
        "identity call program"
    )]
    #[test_case(
        {
            let t1 = IntermediateMemory::from(
                IntermediateType::from(IntermediateTupleType(Vec::new()))
            );
            let t2 = IntermediateMemory::from(
                IntermediateType::from(IntermediateTupleType(vec![IntermediateTupleType(Vec::new()).into()])),
            );
            let main = IntermediateMemory::from(
                IntermediateType::from(IntermediateFnType(
                    Vec::new(),
                    Box::new(IntermediateTupleType(vec![IntermediateTupleType(Vec::new()).into()]).into()),
                ))
            );
            let main_call = IntermediateMemory::from(
                IntermediateType::from(IntermediateTupleType(vec![IntermediateTupleType(Vec::new()).into()])),
            );
            IntermediateProgram {
                main: IntermediateLambda{
                    args: Vec::new(),
                    ret: main_call.clone().into(),
                    statements: vec![
                        IntermediateAssignment{
                            location: t1.location.clone(),
                            expression:
                                IntermediateTupleExpression(Vec::new()).into()
                        }.into(),
                        IntermediateAssignment{
                            location: t2.location.clone(),
                            expression:
                                IntermediateTupleExpression(vec![t1.clone().into()]).into()
                        }.into(),
                        IntermediateAssignment{
                            location: main.location.clone(),
                            expression:
                                IntermediateLambda{
                                    args: Vec::new(),
                                    statements: Vec::new(),
                                    ret: t2.clone().into()
                                }.into()
                        }.into(),
                        IntermediateAssignment{
                            location: main_call.location.clone(),
                            expression:
                                IntermediateFnCall{
                                    fn_: main.clone().into(),
                                    args: Vec::new()
                                }.into()
                        }.into(),
                    ],
                },
                types: Vec::new()
            }
        },
        Program {
            type_defs: Vec::new(),
            fn_defs: vec![
                FnDef {
                    name: Name::from("F0"),
                    arguments: Vec::new(),
                    statements: vec![
                        Declaration {
                            type_: TupleType(vec![TupleType(Vec::new()).into()]).into(),
                            memory: Memory(Id::from("m2")),
                        }.into(),
                        Assignment{
                            target: Memory(Id::from("m2")),
                            value: ElementAccess{
                                value: Memory(Id::from("env")).into(),
                                idx: 0
                            }.into()
                        }.into()
                    ],
                    ret: (Memory(Id::from("m2")).into(), TupleType(vec![TupleType(Vec::new()).into()]).into()),
                    env: vec![TupleType(vec![TupleType(Vec::new()).into()]).into()].into(),
                    allocations: Vec::new()
                },
                FnDef {
                    name: Name::from("Main"),
                    arguments: Vec::new(),
                    statements: vec![
                        Declaration {
                            type_: TupleType(Vec::new()).into(),
                            memory: Memory(Id::from("m0")),
                        }.into(),
                        Assignment {
                            target: Memory(Id::from("m0")),
                            value: TupleExpression(Vec::new()).into(),
                        }.into(),
                        Declaration {
                            type_: TupleType(vec![TupleType(Vec::new()).into()]).into(),
                            memory: Memory(Id::from("m1")),
                        }.into(),
                        Assignment {
                            target: Memory(Id::from("m1")),
                            value: TupleExpression(vec![Memory(Id::from("m0")).into()]).into(),
                        }.into(),
                        Declaration {
                            type_: TupleType(vec![TupleType(vec![TupleType(Vec::new()).into()]).into()]).into(),
                            memory: Memory(Id::from("m3")),
                        }.into(),
                        Assignment {
                            target: Memory(Id::from("m3")),
                            value: TupleExpression(vec![Memory(Id::from("m1")).into()]).into(),
                        }.into(),
                        Declaration {
                            type_: FnType(Vec::new(), Box::new(TupleType(vec![TupleType(Vec::new()).into()]).into())).into(),
                            memory: Memory(Id::from("m4")),
                        }.into(),
                        Assignment {
                            target: Memory(Id::from("m4")),
                            value: ClosureInstantiation{
                                name: Name::from("F0"),
                                env: Some(Memory(Id::from("m3")).into())
                            }.into()
                        }.into(),
                        Await(vec![Memory(Id::from("m4"))]).into(),
                        Assignment {
                            target: Memory(Id::from("m5")),
                            value: FnCall{
                                fn_type: FnType(
                                    Vec::new(),
                                    Box::new(TupleType(vec![TupleType(Vec::new()).into()]).into())
                                ).into(),
                                fn_: Memory(Id::from("m4")).into(),
                                args: Vec::new()
                            }.into()
                        }.into(),
                    ],
                    ret: (Memory(Id::from("m5")).into(), TupleType(vec![TupleType(Vec::new()).into()]).into()),
                    env: Vec::new(),
                    allocations: vec![
                        Declaration {
                            type_: TupleType(vec![TupleType(Vec::new()).into()]).into(),
                            memory: Memory(Id::from("m5"))
                        }
                    ]
                },
            ]
        };
        "double tuple program"
    )]
    #[test_case(
        {
            let c = IntermediateMemory::from(IntermediateType::from(
                IntermediateUnionType(vec![None,None])
            ));
            let r = IntermediateMemory::from(IntermediateType::from(AtomicTypeEnum::INT));
            IntermediateProgram{
                main: IntermediateLambda{
                    args: Vec::new(),
                    ret: r.clone().into(),
                    statements: vec![
                        IntermediateAssignment{
                            location: c.location.clone(),
                            expression:
                                IntermediateCtorCall {
                                    idx: 0,
                                    data: None,
                                    type_: IntermediateUnionType(vec![None,None])
                                }.into()
                        }.into(),
                        IntermediateMatchStatement {
                            subject: c.clone().into(),
                            branches: vec![
                                IntermediateMatchBranch{
                                    target: None,
                                    statements: vec![
                                        IntermediateAssignment{
                                            location: r.location.clone(),
                                            expression:
                                                IntermediateValue::from(IntermediateBuiltIn::from(Integer{value: 0})).into()
                                        }.into()
                                    ]
                                },
                                IntermediateMatchBranch{
                                    target: None,
                                    statements: vec![
                                        IntermediateAssignment{
                                            location: r.location.clone(),
                                            expression: IntermediateValue::from(IntermediateBuiltIn::from(Integer{value: 1})).into()
                                        }.into()
                                    ]
                                }
                            ]
                        }.into()
                    ],
                },
                types: vec![
                    Rc::new(RefCell::new(
                        IntermediateUnionType(vec![None,None]).into()
                    ))
                ]
            }
        },
        Program{
            type_defs: vec![
                TypeDef {
                    name: Name::from("T0"),
                    constructors: vec![
                        (Name::from("T0C0"), None),
                        (Name::from("T0C1"), None)
                    ]
                }
            ],
            fn_defs: vec![
                FnDef {
                    name: Name::from("Main"),
                    arguments: Vec::new(), statements: vec![
                        Declaration {
                            type_: UnionType(vec![Name::from("T0C0"), Name::from("T0C1")]).into(),
                            memory: Memory(Id::from("m0"))
                        }.into(),
                        Assignment {
                            target: Memory(Id::from("m0")),
                            value: ConstructorCall { idx: 0, data: None }.into(),
                        }.into(),
                        Await(vec![Memory(Id::from("m0"))]).into(),
                        Declaration {
                            type_: AtomicTypeEnum::INT.into(),
                            memory: Memory(Id::from("m1"))
                        }.into(),
                        MatchStatement {
                            expression: (Memory(Id::from("m0")).into(), UnionType(vec![Name::from("T0C0"), Name::from("T0C1")])),
                            auxiliary_memory: Memory(Id::from("m2")),
                            branches: vec![
                                MatchBranch {
                                    target: None,
                                    statements: vec![
                                        Assignment {
                                            target: Memory(Id::from("m1")),
                                            value: Value::from(BuiltIn::from(Integer { value: 0 })).into(),
                                        }.into()
                                    ]
                                },
                                MatchBranch {
                                    target: None,
                                    statements: vec![
                                        Assignment {
                                            target: Memory(Id::from("m1")),
                                            value: Value::from(BuiltIn::from(Integer { value: 1 })).into(),
                                        }.into()
                                    ]
                                }
                            ]
                        }.into(),
                    ],
                    ret: (Memory(Id::from("m1")).into(),AtomicTypeEnum::INT.into()),
                    env: Vec::new(),
                    allocations: Vec::new()
                },
            ]
        };
        "program with type defs"
    )]
    #[test_case(
        {
            let arg0: IntermediateArg = IntermediateType::from(AtomicTypeEnum::INT).into();
            let arg1: IntermediateArg = IntermediateType::from(AtomicTypeEnum::INT).into();
            IntermediateProgram{
                main: IntermediateLambda{
                    ret: arg1.clone().into(),
                    args: vec![arg0, arg1],
                    statements: Vec::new(),
                },
                types: Vec::new()
            }
        },
        Program {
            type_defs: Vec::new(),
            fn_defs: vec![
                FnDef {
                    name: Name::from("Main"),
                    arguments: vec![
                        (Memory(Id::from("m0")), AtomicTypeEnum::INT.into()),
                        (Memory(Id::from("m1")), AtomicTypeEnum::INT.into()),
                    ],
                    statements: Vec::new(),
                    ret: (Memory(Id::from("m1")).into(), AtomicTypeEnum::INT.into()),
                    env: Vec::new(),
                    allocations: Vec::new()
                }
            ]
        };
        "program with args"
    )]
    #[test_case(
        {
            let x = IntermediateArg::from(IntermediateType::from(AtomicTypeEnum::INT));
            let y = IntermediateMemory::from(IntermediateType::from(AtomicTypeEnum::INT));
            let fn_ = IntermediateMemory::from(IntermediateType::from(IntermediateFnType(
                vec![AtomicTypeEnum::INT.into()],
                Box::new(AtomicTypeEnum::INT.into())
            )));
            let call: IntermediateExpression = IntermediateFnCall{
                fn_: fn_.clone().into(),
                args: vec![
                    x.clone().into(),
                ]
            }.into();
            let arg = IntermediateArg::from(IntermediateType::from(AtomicTypeEnum::INT));
            let main_call = IntermediateMemory::from(IntermediateType::from(AtomicTypeEnum::INT));
            IntermediateProgram{
                types: Vec::new(),
                main: IntermediateLambda{
                    args: vec![arg.clone()],
                    ret: main_call.clone().into(),
                    statements: vec![
                        IntermediateAssignment{
                            expression: IntermediateLambda {
                                args: vec![x.into()],
                                statements: vec![
                                    IntermediateAssignment{
                                        location: y.location.clone(),
                                        expression: call,
                                    }.into()
                                ],
                                ret: y.into()
                            }.into(),
                            location: fn_.location.clone(),
                        }.into(),
                        IntermediateAssignment{
                            location: main_call.location.clone(),
                            expression: IntermediateFnCall{
                                fn_: fn_.clone().into(),
                                args: vec![
                                    arg.clone().into(),
                                ]
                            }.into(),
                        }.into()
                    ]
                }
            }
        },
        Program{
            type_defs: Vec::new(),
            fn_defs: vec![
                FnDef {
                    name: Name::from("F0"),
                    arguments: vec![
                        (Memory(Id::from("m1")), AtomicTypeEnum::INT.into()),
                    ],
                    statements: vec![
                        Declaration {
                            memory: Memory(Id::from("m2")),
                            type_: FnType(
                                vec![AtomicTypeEnum::INT.into()],
                                Box::new(AtomicTypeEnum::INT.into())
                            ).into()
                        }.into(),
                        Assignment {
                            target: Memory(Id::from("m2")),
                            value: ElementAccess{
                                value: Memory(Id::from("env")).into(),
                                idx: 0
                            }.into()
                        }.into(),
                        Await(vec![Memory(Id::from("m2")).into()]).into(),
                        Assignment {
                            target: Memory(Id::from("m3")),
                            value: FnCall{
                                fn_: Memory(Id::from("m2")).into(),
                                args: vec![Memory(Id::from("m1")).into()],
                                fn_type: FnType(
                                    vec![AtomicTypeEnum::INT.into()],
                                    Box::new(AtomicTypeEnum::INT.into())
                                ).into()
                            }.into()
                        }.into(),
                    ],
                    ret: (Memory(Id::from("m3")).into(), AtomicTypeEnum::INT.into()),
                    env: vec![
                        MachineType::WeakFnType(FnType(
                            vec![AtomicTypeEnum::INT.into()],
                            Box::new(AtomicTypeEnum::INT.into())
                        ))
                    ].into(),
                    allocations: vec![
                        Declaration {
                            memory: Memory(Id::from("m3")),
                            type_: AtomicTypeEnum::INT.into()
                        }
                    ]
                },
                FnDef {
                    name: Name::from("Main"),
                    arguments: vec![
                        (Memory(Id::from("m0")), AtomicTypeEnum::INT.into()),
                    ],
                    statements: vec![
                        Declaration {
                            memory: Memory(Id::from("m4")),
                            type_: TupleType(vec![
                                FnType(
                                    vec![AtomicTypeEnum::INT.into()],
                                    Box::new(AtomicTypeEnum::INT.into())
                                ).into()
                            ]).into()
                        }.into(),
                        Assignment {
                            target: Memory(Id::from("m4")),
                            value: TupleExpression(vec![
                                Memory(Id::from("m5")).into(),
                            ]).into()
                        }.into(),
                        Declaration {
                            memory: Memory(Id::from("m5")),
                            type_: FnType(
                                vec![AtomicTypeEnum::INT.into()],
                                Box::new(AtomicTypeEnum::INT.into())
                            ).into()
                        }.into(),
                        Assignment {
                            target: Memory(Id::from("m5")),
                            value: ClosureInstantiation{
                                name: Name::from("F0"),
                                env: Some(Memory(Id::from("m4")).into())
                            }.into(),
                        }.into(),
                        Await(vec![Memory(Id::from("m5")).into()]).into(),
                        Assignment {
                            target: Memory(Id::from("m6")),
                            value: FnCall{
                                fn_: Memory(Id::from("m5")).into(),
                                args: vec![Memory(Id::from("m0")).into()],
                                fn_type: FnType(
                                    vec![AtomicTypeEnum::INT.into()],
                                    Box::new(AtomicTypeEnum::INT.into())
                                ).into()
                            }.into()
                        }.into(),
                    ],
                    ret: (Memory(Id::from("m6")).into(), AtomicTypeEnum::INT.into()),
                    env: Vec::new(),
                    allocations: vec![
                        Declaration {
                            memory: Memory(Id::from("m6")),
                            type_: AtomicTypeEnum::INT.into()
                        }
                    ]
                }
            ],
        };
        "recursive closure program"
    )]
    fn test_compile_program(program: IntermediateProgram, expected_program: Program) {
        let mut compiler = Compiler::new();
        let compiled_program = compiler.compile_program(program);
        assert_eq!(compiled_program, expected_program);
    }

    #[fixture]
    fn temporary_filename() -> PathBuf {
        let tmp_dir = TempDir::new().expect("Could not create temp dir.");
        let tmp = tmp_dir.path().join("filename");
        tmp
    }

    #[rstest]
    fn test_compile_program_with_args(temporary_filename: PathBuf) {
        let identity = IntermediateMemory::from(IntermediateType::from(IntermediateFnType(
            vec![AtomicTypeEnum::INT.into()],
            Box::new(AtomicTypeEnum::INT.into()),
        )));
        let main_call = IntermediateMemory::from(IntermediateType::from(AtomicTypeEnum::INT));
        let arg: IntermediateArg = IntermediateType::from(AtomicTypeEnum::INT).into();
        let identity_fn = IntermediateLambda {
            args: vec![arg.clone()],
            statements: Vec::new(),
            ret: arg.clone().into(),
        };
        let program = IntermediateProgram {
            main: IntermediateLambda {
                args: Vec::new(),
                ret: main_call.clone().into(),
                statements: vec![
                    IntermediateAssignment {
                        location: identity.location.clone(),
                        expression: identity_fn.clone().into(),
                    }
                    .into(),
                    IntermediateAssignment {
                        location: main_call.location.clone(),
                        expression: IntermediateFnCall {
                            fn_: identity.clone().into(),
                            args: Vec::new(),
                        }
                        .into(),
                    }
                    .into(),
                ],
            },
            types: Vec::new(),
        };
        let identity_vector = CodeVectorCalculator::lambda_vector(&identity_fn).expect("");
        Compiler::compile(
            program,
            CompilationArgs {
                export_vector_file: Some(temporary_filename.to_str().unwrap().into()),
            },
        );
        let contents = fs::read_to_string(temporary_filename).expect("Failed to read file.");
        assert_eq!(contents, identity_vector.to_string())
    }
}<|MERGE_RESOLUTION|>--- conflicted
+++ resolved
@@ -1,17 +1,10 @@
 use std::{cell::RefCell, collections::HashMap, path::Path, rc::Rc};
 
 use crate::{
-<<<<<<< HEAD
-    code_vector::CodeVectorCalculator, AllocationState, Assignment, Await, BuiltIn,
-    ClosureInstantiation, CompilationArgs, ConstructorCall, Declaration, ElementAccess, Expression,
-    FnCall, FnDef, FnType, Id, IfStatement, MachineType, MatchBranch, MatchStatement, Memory, Name,
-    Program, Statement, TupleExpression, TupleType, TypeDef, UnionType, Value,
-=======
-    weakener::Weakener, AllocationState, Assignment, Await, BuiltIn, ClosureInstantiation,
-    ConstructorCall, Declaration, ElementAccess, Expression, FnCall, FnDef, FnType, Id,
-    IfStatement, MachineType, MatchBranch, MatchStatement, Memory, Name, Program, Statement,
-    TupleExpression, TupleType, TypeDef, UnionType, Value,
->>>>>>> 256e1edf
+    code_vector::CodeVectorCalculator, weakener::Weakener, AllocationState, Assignment, Await,
+    BuiltIn, ClosureInstantiation, CompilationArgs, ConstructorCall, Declaration, ElementAccess,
+    Expression, FnCall, FnDef, FnType, Id, IfStatement, MachineType, MatchBranch, MatchStatement,
+    Memory, Name, Program, Statement, TupleExpression, TupleType, TypeDef, UnionType, Value,
 };
 use itertools::Itertools;
 use lowering::*;
